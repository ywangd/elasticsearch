/*
 * Copyright Elasticsearch B.V. and/or licensed to Elasticsearch B.V. under one
 * or more contributor license agreements. Licensed under the Elastic License;
 * you may not use this file except in compliance with the Elastic License.
 */
package org.elasticsearch.xpack.security.authz;

<<<<<<< HEAD
=======
import java.util.Arrays;
import java.util.Collections;
import java.util.HashMap;
import java.util.HashSet;
import java.util.List;
import java.util.Map;
import java.util.Set;
import java.util.function.Predicate;

>>>>>>> 686eb0ab
import org.elasticsearch.ElasticsearchSecurityException;
import org.elasticsearch.action.ActionListener;
import org.elasticsearch.action.CompositeIndicesRequest;
import org.elasticsearch.action.DocWriteRequest;
import org.elasticsearch.action.IndicesRequest;
import org.elasticsearch.action.admin.indices.alias.Alias;
import org.elasticsearch.action.admin.indices.alias.IndicesAliasesRequest;
import org.elasticsearch.action.admin.indices.create.CreateIndexRequest;
import org.elasticsearch.action.bulk.BulkAction;
import org.elasticsearch.action.bulk.BulkItemRequest;
import org.elasticsearch.action.bulk.BulkShardRequest;
import org.elasticsearch.action.bulk.TransportShardBulkAction;
import org.elasticsearch.action.delete.DeleteAction;
import org.elasticsearch.action.get.MultiGetAction;
import org.elasticsearch.action.index.IndexAction;
import org.elasticsearch.action.search.ClearScrollAction;
import org.elasticsearch.action.search.MultiSearchAction;
import org.elasticsearch.action.search.SearchScrollAction;
import org.elasticsearch.action.search.SearchTransportService;
import org.elasticsearch.action.support.IndicesOptions;
import org.elasticsearch.action.support.replication.TransportReplicationAction.ConcreteShardRequest;
import org.elasticsearch.action.termvectors.MultiTermVectorsAction;
import org.elasticsearch.action.update.UpdateAction;
import org.elasticsearch.cluster.metadata.MetaData;
import org.elasticsearch.cluster.service.ClusterService;
import org.elasticsearch.common.Nullable;
import org.elasticsearch.common.component.AbstractComponent;
import org.elasticsearch.common.settings.Setting;
import org.elasticsearch.common.settings.Setting.Property;
import org.elasticsearch.common.settings.Settings;
import org.elasticsearch.common.util.concurrent.ThreadContext;
import org.elasticsearch.common.util.set.Sets;
import org.elasticsearch.threadpool.ThreadPool;
import org.elasticsearch.transport.TransportActionProxy;
import org.elasticsearch.transport.TransportRequest;
import org.elasticsearch.xpack.security.SecurityLifecycleService;
import org.elasticsearch.xpack.security.action.user.AuthenticateAction;
import org.elasticsearch.xpack.security.action.user.ChangePasswordAction;
import org.elasticsearch.xpack.security.action.user.HasPrivilegesAction;
import org.elasticsearch.xpack.security.action.user.UserRequest;
import org.elasticsearch.xpack.security.audit.AuditTrailService;
import org.elasticsearch.xpack.security.authc.Authentication;
import org.elasticsearch.xpack.security.authc.AuthenticationFailureHandler;
import org.elasticsearch.xpack.security.authc.esnative.NativeRealm;
import org.elasticsearch.xpack.security.authc.esnative.ReservedRealm;
import org.elasticsearch.xpack.security.authz.IndicesAndAliasesResolver.ResolvedIndices;
import org.elasticsearch.xpack.security.authz.accesscontrol.IndicesAccessControl;
import org.elasticsearch.xpack.security.authz.permission.ClusterPermission;
import org.elasticsearch.xpack.security.authz.permission.FieldPermissionsCache;
import org.elasticsearch.xpack.security.authz.permission.Role;
import org.elasticsearch.xpack.security.authz.privilege.ClusterPrivilege;
import org.elasticsearch.xpack.security.authz.privilege.IndexPrivilege;
import org.elasticsearch.xpack.security.authz.store.CompositeRolesStore;
import org.elasticsearch.xpack.security.authz.store.ReservedRolesStore;
import org.elasticsearch.xpack.security.support.Automatons;
import org.elasticsearch.xpack.security.user.AnonymousUser;
import org.elasticsearch.xpack.security.user.SystemUser;
import org.elasticsearch.xpack.security.user.User;
import org.elasticsearch.xpack.security.user.XPackSecurityUser;
import org.elasticsearch.xpack.security.user.XPackUser;
import org.elasticsearch.xpack.sql.plugin.sql.action.SqlAction;
import org.elasticsearch.xpack.sql.plugin.sql.action.SqlTranslateAction;

import java.util.Arrays;
import java.util.Collections;
import java.util.HashSet;
import java.util.List;
import java.util.Set;
import java.util.function.BiFunction;
import java.util.function.Predicate;

import static org.elasticsearch.xpack.security.Security.setting;
import static org.elasticsearch.xpack.security.support.Exceptions.authorizationError;

public class AuthorizationService extends AbstractComponent {
    public static final Setting<Boolean> ANONYMOUS_AUTHORIZATION_EXCEPTION_SETTING =
            Setting.boolSetting(setting("authc.anonymous.authz_exception"), true, Property.NodeScope);
    public static final String INDICES_PERMISSIONS_KEY = "_indices_permissions";
    public static final String INDICES_PERMISSIONS_RESOLVER_KEY = "_indices_permissions_resolver";
    public static final String ORIGINATING_ACTION_KEY = "_originating_action_name";

    private static final Predicate<String> MONITOR_INDEX_PREDICATE = IndexPrivilege.MONITOR.predicate();
    private static final Predicate<String> SAME_USER_PRIVILEGE = Automatons.predicate(
            ChangePasswordAction.NAME, AuthenticateAction.NAME, HasPrivilegesAction.NAME);

    private static final String INDEX_SUB_REQUEST_PRIMARY = IndexAction.NAME + "[p]";
    private static final String INDEX_SUB_REQUEST_REPLICA = IndexAction.NAME + "[r]";
    private static final String DELETE_SUB_REQUEST_PRIMARY = DeleteAction.NAME + "[p]";
    private static final String DELETE_SUB_REQUEST_REPLICA = DeleteAction.NAME + "[r]";

    private final ClusterService clusterService;
    private final CompositeRolesStore rolesStore;
    private final AuditTrailService auditTrail;
    private final IndicesAndAliasesResolver indicesAndAliasesResolver;
    private final AuthenticationFailureHandler authcFailureHandler;
    private final ThreadContext threadContext;
    private final AnonymousUser anonymousUser;
    private final FieldPermissionsCache fieldPermissionsCache;
    private final boolean isAnonymousEnabled;
    private final boolean anonymousAuthzExceptionEnabled;

    public AuthorizationService(Settings settings, CompositeRolesStore rolesStore, ClusterService clusterService,
                                AuditTrailService auditTrail, AuthenticationFailureHandler authcFailureHandler,
                                ThreadPool threadPool, AnonymousUser anonymousUser) {
        super(settings);
        this.rolesStore = rolesStore;
        this.clusterService = clusterService;
        this.auditTrail = auditTrail;
        this.indicesAndAliasesResolver = new IndicesAndAliasesResolver(settings, clusterService);
        this.authcFailureHandler = authcFailureHandler;
        this.threadContext = threadPool.getThreadContext();
        this.anonymousUser = anonymousUser;
        this.isAnonymousEnabled = AnonymousUser.isAnonymousEnabled(settings);
        this.anonymousAuthzExceptionEnabled = ANONYMOUS_AUTHORIZATION_EXCEPTION_SETTING.get(settings);
        this.fieldPermissionsCache = new FieldPermissionsCache(settings);
    }

    /**
     * Verifies that the given user can execute the given request (and action). If the user doesn't
     * have the appropriate privileges for this action/request, an {@link ElasticsearchSecurityException}
     * will be thrown.
     *
     * @param authentication The authentication information
     * @param action         The action
     * @param request        The request
     * @throws ElasticsearchSecurityException If the given user is no allowed to execute the given request
     */
    public void authorize(Authentication authentication, String action, TransportRequest request, Role userRole,
                          Role runAsRole) throws ElasticsearchSecurityException {
        final TransportRequest originalRequest = request;
        if (request instanceof ConcreteShardRequest) {
            request = ((ConcreteShardRequest<?>) request).getRequest();
            assert TransportActionProxy.isProxyRequest(request) == false : "expected non-proxy request for action: " + action;
        } else {
            request = TransportActionProxy.unwrapRequest(request);
            if (TransportActionProxy.isProxyRequest(originalRequest) && TransportActionProxy.isProxyAction(action) == false) {
                throw new IllegalStateException("originalRequest is a proxy request for: [" + request + "] but action: ["
                        + action + "] isn't");
            }
        }
        // prior to doing any authorization lets set the originating action in the context only
        putTransientIfNonExisting(ORIGINATING_ACTION_KEY, action);

        // first we need to check if the user is the system. If it is, we'll just authorize the system access
        if (SystemUser.is(authentication.getUser())) {
            if (SystemUser.isAuthorized(action) && SystemUser.is(authentication.getUser())) {
                setIndicesAccessControl(IndicesAccessControl.ALLOW_ALL);
                grant(authentication, action, request, null);
                return;
            }
            throw denial(authentication, action, request, null);
        }

        // get the roles of the authenticated user, which may be different than the effective
        Role permission = userRole;

        // check if the request is a run as request
        final boolean isRunAs = authentication.getUser().isRunAs();
        if (isRunAs) {
            // if we are running as a user we looked up then the authentication must contain a lookedUpBy. If it doesn't then this user
            // doesn't really exist but the authc service allowed it through to avoid leaking users that exist in the system
            if (authentication.getLookedUpBy() == null) {
                throw denyRunAs(authentication, action, request);
            } else if (permission.runAs().check(authentication.getUser().principal())) {
                grantRunAs(authentication, action, request);
                permission = runAsRole;
            } else {
                throw denyRunAs(authentication, action, request);
            }
        }

        // first, we'll check if the action is a cluster action. If it is, we'll only check it against the cluster permissions
        if (ClusterPrivilege.ACTION_MATCHER.test(action)) {
            ClusterPermission cluster = permission.cluster();
            if (cluster.check(action) || checkSameUserPermissions(action, request, authentication)) {
                setIndicesAccessControl(IndicesAccessControl.ALLOW_ALL);
                grant(authentication, action, request, null);
                return;
            }
            throw denial(authentication, action, request, null);
        }

        // ok... this is not a cluster action, let's verify it's an indices action
        if (!IndexPrivilege.ACTION_MATCHER.test(action)) {
            throw denial(authentication, action, request, null);
        }

        //composite actions are explicitly listed and will be authorized at the sub-request / shard level
        if (isCompositeAction(action)) {
            if (request instanceof CompositeIndicesRequest == false) {
                throw new IllegalStateException("Composite actions must implement " + CompositeIndicesRequest.class.getSimpleName()
                        + ", " + request.getClass().getSimpleName() + " doesn't");
            }
            // we check if the user can execute the action, without looking at indices, which will be authorized at the shard level
            if (permission.indices().check(action)) {
                grant(authentication, action, request, null);
                return;
            }
            throw denial(authentication, action, request, null);
        } else if (isDelayedIndicesAction(action)) {
            /* We check now if the user can execute the action without looking at indices.
             * The action is itself responsible for checking if the user can access the
             * indices when it runs. */
            if (permission.indices().check(action)) {
                grant(authentication, action, request, null);

                /* Now that we know the user can run the action we need to build a function
                 * that we can use later to fetch the user's actual permissions for an
                 * index. */
                final MetaData metaData = clusterService.state().metaData();
                final AuthorizedIndices authorizedIndices = new AuthorizedIndices(authentication.getUser(), permission, action, metaData);

                final TransportRequest finalRequest = request;
                final Role finalPermission = permission;
                setIndicesAccessControlResolver((indicesOptions, indices) -> {
                    /* The rest of security assumes that it can extract the indices from a
                     * request and it is fairly twisty to convince it otherwise so we adapt
                     * and stick our indices into a funny proxy request. Not ideal, but
                     * it'll do for now. */
                    IndicesRequest proxy = new IndicesRequest() {
                        @Override
                        public String[] indices() {
                            return indices;
                        }

                        @Override
                        public IndicesOptions indicesOptions() {
                            return indicesOptions;
                        }
                    };
                    Set<String> specificIndices = new HashSet<>();
                    Collections.addAll(specificIndices, indices);
                    ResolvedIndices resolvedIndices;
                    try {
                        resolvedIndices = indicesAndAliasesResolver.resolve(proxy, metaData, authorizedIndices);
                    } catch (Exception e) {
                        denial(authentication, action, finalRequest, specificIndices);
                        throw e;
                    }

                    Set<String> localIndices = new HashSet<>(resolvedIndices.getLocal());
                    IndicesAccessControl indicesAccessControl = authorizeIndices(action, finalRequest, localIndices, specificIndices,
                            authentication, finalPermission, metaData);
                    grant(authentication, action, finalRequest, specificIndices);
                    return indicesAccessControl;
                });
                return;
            }
            throw denial(authentication, action, request, null);
        } else if (isTranslatedToBulkAction(action)) {
            if (request instanceof CompositeIndicesRequest == false) {
                throw new IllegalStateException("Bulk translated actions must implement " + CompositeIndicesRequest.class.getSimpleName()
                        + ", " + request.getClass().getSimpleName() + " doesn't");
            }
            // we check if the user can execute the action, without looking at indices, which will be authorized at the shard level
            if (permission.indices().check(action)) {
                grant(authentication, action, request, null);
                return;
            }
            throw denial(authentication, action, request, null);
        } else if (TransportActionProxy.isProxyAction(action)) {
            // we authorize proxied actions once they are "unwrapped" on the next node
            if (TransportActionProxy.isProxyRequest(originalRequest) == false) {
                throw new IllegalStateException("originalRequest is not a proxy request: [" + originalRequest + "] but action: ["
                        + action + "] is a proxy action");
            }
            if (permission.indices().check(action)) {
                grant(authentication, action, request, null);
                return;
            } else {
                // we do this here in addition to the denial below since we might run into an assertion on scroll request below if we
                // don't have permission to read cross cluster but wrap a scroll request.
                throw denial(authentication, action, request, null);
            }
        }

        // some APIs are indices requests that are not actually associated with indices. For example,
        // search scroll request, is categorized under the indices context, but doesn't hold indices names
        // (in this case, the security check on the indices was done on the search request that initialized
        // the scroll. Given that scroll is implemented using a context on the node holding the shard, we
        // piggyback on it and enhance the context with the original authentication. This serves as our method
        // to validate the scroll id only stays with the same user!
        if (request instanceof IndicesRequest == false && request instanceof IndicesAliasesRequest == false) {
            //note that clear scroll shard level actions can originate from a clear scroll all, which doesn't require any
            //indices permission as it's categorized under cluster. This is why the scroll check is performed
            //even before checking if the user has any indices permission.
            if (isScrollRelatedAction(action)) {
                // if the action is a search scroll action, we first authorize that the user can execute the action for some
                // index and if they cannot, we can fail the request early before we allow the execution of the action and in
                // turn the shard actions
                if (SearchScrollAction.NAME.equals(action) && permission.indices().check(action) == false) {
                    throw denial(authentication, action, request, null);
                } else {
                    // we store the request as a transient in the ThreadContext in case of a authorization failure at the shard
                    // level. If authorization fails we will audit a access_denied message and will use the request to retrieve
                    // information such as the index and the incoming address of the request
                    grant(authentication, action, request, null);
                    return;
                }
            } else {
                assert false :
                        "only scroll related requests are known indices api that don't support retrieving the indices they relate to";
                throw denial(authentication, action, request, null);
            }
        }

        final boolean allowsRemoteIndices = request instanceof IndicesRequest
                && IndicesAndAliasesResolver.allowsRemoteIndices((IndicesRequest) request);

        // If this request does not allow remote indices
        // then the user must have permission to perform this action on at least 1 local index
        if (allowsRemoteIndices == false && permission.indices().check(action) == false) {
            throw denial(authentication, action, request, null);
        }

        final MetaData metaData = clusterService.state().metaData();
        final AuthorizedIndices authorizedIndices = new AuthorizedIndices(authentication.getUser(), permission, action, metaData);
        final ResolvedIndices resolvedIndices = resolveIndexNames(authentication, action, request, request, metaData, authorizedIndices);
        assert !resolvedIndices.isEmpty()
                : "every indices request needs to have its indices set thus the resolved indices must not be empty";

        // If this request does reference any remote indices
        // then the user must have permission to perform this action on at least 1 local index
        if (resolvedIndices.getRemote().isEmpty() && permission.indices().check(action) == false) {
            throw denial(authentication, action, request, null);
        }

        //all wildcard expressions have been resolved and only the security plugin could have set '-*' here.
        //'-*' matches no indices so we allow the request to go through, which will yield an empty response
        if (resolvedIndices.isNoIndicesPlaceholder()) {
            setIndicesAccessControl(IndicesAccessControl.ALLOW_NO_INDICES);
            grant(authentication, action, request, null);
            return;
        }

        final Set<String> localIndices = new HashSet<>(resolvedIndices.getLocal());
        IndicesAccessControl indicesAccessControl = authorizeIndices(action, request, localIndices, null, authentication,
                permission, metaData);
        setIndicesAccessControl(indicesAccessControl);

        //if we are creating an index we need to authorize potential aliases created at the same time
        if (IndexPrivilege.CREATE_INDEX_MATCHER.test(action)) {
            assert request instanceof CreateIndexRequest;
            Set<Alias> aliases = ((CreateIndexRequest) request).aliases();
            if (!aliases.isEmpty()) {
                Set<String> aliasesAndIndices = Sets.newHashSet(localIndices);
                for (Alias alias : aliases) {
                    aliasesAndIndices.add(alias.name());
                }
                indicesAccessControl = permission.authorize("indices:admin/aliases", aliasesAndIndices, metaData, fieldPermissionsCache);
                if (!indicesAccessControl.isGranted()) {
                    throw denial(authentication, "indices:admin/aliases", request, null);
                }
                // no need to re-add the indicesAccessControl in the context,
                // because the create index call doesn't do anything FLS or DLS
            }
        }

        if (action.equals(TransportShardBulkAction.ACTION_NAME)) {
            // is this is performing multiple actions on the index, then check each of those actions.
            assert request instanceof BulkShardRequest
                    : "Action " + action + " requires " + BulkShardRequest.class + " but was " + request.getClass();

<<<<<<< HEAD
            if (localIndices.size() != 1) {
                throw new IllegalStateException("Action " + action + " should operate on exactly 1 local index but was "
                        + localIndices.size());
            }

            String index = localIndices.iterator().next();
            BulkShardRequest bulk = (BulkShardRequest) request;
            for (BulkItemRequest item : bulk.items()) {
                final String itemAction = getAction(item);
                final IndicesAccessControl itemAccessControl = permission.authorize(itemAction, localIndices, metaData,
                        fieldPermissionsCache);
                if (itemAccessControl.isGranted() == false) {
                    item.abort(index, denial(authentication, itemAction, request, null));
                }
            }
=======
            authorizeBulkItems(authentication, action, (BulkShardRequest) request, permission, metaData, localIndices);
>>>>>>> 686eb0ab
        }

        grant(authentication, action, originalRequest, null);
    }

    /**
     * Performs authorization checks on the items within a {@link BulkShardRequest}.
     * This inspects the {@link BulkItemRequest items} within the request, computes an <em>implied</em> action for each item's
     * {@link DocWriteRequest#opType()}, and then checks whether that action is allowed on the targeted index.
     * Items that fail this checks are {@link BulkItemRequest#abort(String, Exception) aborted}, with an
     * {@link #denial(Authentication, String, TransportRequest) access denied} exception.
     * Because a shard level request is for exactly 1 index, and there are a small number of possible item
     * {@link DocWriteRequest.OpType types}, the number of distinct authorization checks that need to be performed is very small, but the
     * results must be cached, to avoid adding a high overhead to each bulk request.
     */
    private void authorizeBulkItems(Authentication authentication, String action, BulkShardRequest request, Role permission,
                                    MetaData metaData, Set<String> indices) {
        if (indices.size() != 1) {
            final String message = "Action " + action + " should operate on exactly 1 local index but was " + indices.size();
            assert false : message;
            throw new IllegalStateException(message);
        }

        final String index = indices.iterator().next();
        final Map<String, Boolean> actionAuthority = new HashMap<>();
        for (BulkItemRequest item : request.items()) {
            final String itemAction = getAction(item);
            final boolean granted = actionAuthority.computeIfAbsent(itemAction, key -> {
                final IndicesAccessControl itemAccessControl = permission.authorize(itemAction, indices, metaData, fieldPermissionsCache);
                return itemAccessControl.isGranted();
            });
            if (granted == false) {
                item.abort(index, denial(authentication, itemAction, request));
            }
        }
    }

    private static String getAction(BulkItemRequest item) {
        final DocWriteRequest docWriteRequest = item.request();
        switch (docWriteRequest.opType()) {
            case INDEX:
            case CREATE:
                return IndexAction.NAME;
            case UPDATE:
                return UpdateAction.NAME;
            case DELETE:
                return DeleteAction.NAME;
        }
        throw new IllegalArgumentException("No equivalent action for opType [" + docWriteRequest.opType() + "]");
    }

    private ResolvedIndices resolveIndexNames(Authentication authentication, String action, Object indicesRequest,
                                              TransportRequest mainRequest, MetaData metaData,
                                              AuthorizedIndices authorizedIndices) {
        try {
            return indicesAndAliasesResolver.resolve(indicesRequest, metaData, authorizedIndices);
        } catch (Exception e) {
            auditTrail.accessDenied(authentication.getUser(), action, mainRequest, null);
            throw e;
        }
    }

    private void setIndicesAccessControl(IndicesAccessControl accessControl) {
        putTransientIfNonExisting(INDICES_PERMISSIONS_KEY, accessControl);
    }

    /**
     * Sets a function to resolve {@link IndicesAccessControl} to be used by
     * {@link #isDelayedIndicesAction(String) actions} that do not know their
     * indices up front but still need to check permissions.
     */
    private void setIndicesAccessControlResolver(BiFunction<IndicesOptions, String[], IndicesAccessControl> accessControlResolver) {
        putTransientIfNonExisting(INDICES_PERMISSIONS_RESOLVER_KEY, accessControlResolver);
    }

    private void putTransientIfNonExisting(String key, Object value) {
        Object existing = threadContext.getTransient(key);
        if (existing == null) {
            threadContext.putTransient(key, value);
        }
    }

    public void roles(User user, ActionListener<Role> roleActionListener) {
        // we need to special case the internal users in this method, if we apply the anonymous roles to every user including these system
        // user accounts then we run into the chance of a deadlock because then we need to get a role that we may be trying to get as the
        // internal user. The SystemUser is special cased as it has special privileges to execute internal actions and should never be
        // passed into this method. The XPackUser has the Superuser role and we can simply return that
        if (SystemUser.is(user)) {
            throw new IllegalArgumentException("the user [" + user.principal() + "] is the system user and we should never try to get its" +
                    " roles");
        }
        if (XPackUser.is(user)) {
            assert XPackUser.INSTANCE.roles().length == 1;
            roleActionListener.onResponse(XPackUser.ROLE);
            return;
        }
        if (XPackSecurityUser.is(user)) {
            roleActionListener.onResponse(ReservedRolesStore.SUPERUSER_ROLE);
            return;
        }

        Set<String> roleNames = new HashSet<>();
        Collections.addAll(roleNames, user.roles());
        if (isAnonymousEnabled && anonymousUser.equals(user) == false) {
            if (anonymousUser.roles().length == 0) {
                throw new IllegalStateException("anonymous is only enabled when the anonymous user has roles");
            }
            Collections.addAll(roleNames, anonymousUser.roles());
        }

        if (roleNames.isEmpty()) {
            roleActionListener.onResponse(Role.EMPTY);
        } else if (roleNames.contains(ReservedRolesStore.SUPERUSER_ROLE.name())) {
            roleActionListener.onResponse(ReservedRolesStore.SUPERUSER_ROLE);
        } else {
            rolesStore.roles(roleNames, fieldPermissionsCache, roleActionListener);
        }
    }

    private static boolean isCompositeAction(String action) {
        return action.equals(BulkAction.NAME) ||
                action.equals(MultiGetAction.NAME) ||
                action.equals(MultiTermVectorsAction.NAME) ||
                action.equals(MultiSearchAction.NAME) ||
                action.equals("indices:data/read/mpercolate") ||
                action.equals("indices:data/read/msearch/template") ||
                action.equals("indices:data/read/search/template") ||
                action.equals("indices:data/write/reindex");
    }

    /**
     * Delayed actions are authorized at start time but do not know which
     * indices they target when the start so {@link AuthorizationService}
     * sets up a function that can be used to authorize indices during
     * the request.
     */
    private static boolean isDelayedIndicesAction(String action) {
        return action.equals(SqlAction.NAME) ||
                action.equals(SqlTranslateAction.NAME);
    }

    private static boolean isTranslatedToBulkAction(String action) {
        return action.equals(IndexAction.NAME) ||
                action.equals(DeleteAction.NAME) ||
                action.equals(INDEX_SUB_REQUEST_PRIMARY) ||
                action.equals(INDEX_SUB_REQUEST_REPLICA) ||
                action.equals(DELETE_SUB_REQUEST_PRIMARY) ||
                action.equals(DELETE_SUB_REQUEST_REPLICA);
    }

    private static boolean isScrollRelatedAction(String action) {
        return action.equals(SearchScrollAction.NAME) ||
                action.equals(SearchTransportService.FETCH_ID_SCROLL_ACTION_NAME) ||
                action.equals(SearchTransportService.QUERY_FETCH_SCROLL_ACTION_NAME) ||
                action.equals(SearchTransportService.QUERY_SCROLL_ACTION_NAME) ||
                action.equals(SearchTransportService.FREE_CONTEXT_SCROLL_ACTION_NAME) ||
                action.equals(ClearScrollAction.NAME) ||
                action.equals(SearchTransportService.CLEAR_SCROLL_CONTEXTS_ACTION_NAME);
    }

    /**
     * Authorize some indices, throwing an exception if they are not authorized and returning
     * the {@link IndicesAccessControl} if they are.
     */
    private IndicesAccessControl authorizeIndices(String action, TransportRequest request, Set<String> localIndices,
            Set<String> specificIndices, Authentication authentication, Role permission, MetaData metaData) {
        IndicesAccessControl indicesAccessControl = permission.authorize(action, localIndices, metaData, fieldPermissionsCache);
        if (!indicesAccessControl.isGranted()) {
            throw denial(authentication, action, request, specificIndices);
        }
        if (indicesAccessControl.getIndexPermissions(SecurityLifecycleService.SECURITY_INDEX_NAME) != null
                && indicesAccessControl.getIndexPermissions(SecurityLifecycleService.SECURITY_INDEX_NAME).isGranted()
                && MONITOR_INDEX_PREDICATE.test(action) == false
                && isSuperuser(authentication.getUser()) == false) {
            // only the superusers are allowed to work with this index, but we should allow indices monitoring actions through for debugging
            // purposes. These monitor requests also sometimes resolve indices concretely and then requests them
            logger.debug("user [{}] attempted to directly perform [{}] against the security index [{}]",
                    authentication.getUser().principal(), action, SecurityLifecycleService.SECURITY_INDEX_NAME);
            throw denial(authentication, action, request, specificIndices);
        }
        return indicesAccessControl;
    }

    static boolean checkSameUserPermissions(String action, TransportRequest request, Authentication authentication) {
        final boolean actionAllowed = SAME_USER_PRIVILEGE.test(action);
        if (actionAllowed) {
            if (request instanceof UserRequest == false) {
                assert false : "right now only a user request should be allowed";
                return false;
            }
            UserRequest userRequest = (UserRequest) request;
            String[] usernames = userRequest.usernames();
            if (usernames == null || usernames.length != 1 || usernames[0] == null) {
                assert false : "this role should only be used for actions to apply to a single user";
                return false;
            }
            final String username = usernames[0];
            final boolean sameUsername = authentication.getUser().principal().equals(username);
            if (sameUsername && ChangePasswordAction.NAME.equals(action)) {
                return checkChangePasswordAction(authentication);
            }

            assert AuthenticateAction.NAME.equals(action) || HasPrivilegesAction.NAME.equals(action) || sameUsername == false
                    : "Action '" + action + "' should not be possible when sameUsername=" + sameUsername;
            return sameUsername;
        }
        return false;
    }

    private static boolean checkChangePasswordAction(Authentication authentication) {
        // we need to verify that this user was authenticated by or looked up by a realm type that support password changes
        // otherwise we open ourselves up to issues where a user in a different realm could be created with the same username
        // and do malicious things
        final boolean isRunAs = authentication.getUser().isRunAs();
        final String realmType;
        if (isRunAs) {
            realmType = authentication.getLookedUpBy().getType();
        } else {
            realmType = authentication.getAuthenticatedBy().getType();
        }

        assert realmType != null;
        // ensure the user was authenticated by a realm that we can change a password for. The native realm is an internal realm and
        // right now only one can exist in the realm configuration - if this changes we should update this check
        return ReservedRealm.TYPE.equals(realmType) || NativeRealm.TYPE.equals(realmType);
    }

    ElasticsearchSecurityException denial(Authentication authentication, String action, TransportRequest request,
            @Nullable Set<String> specificIndices) {
        auditTrail.accessDenied(authentication.getUser(), action, request, specificIndices);
        return denialException(authentication, action);
    }

    private ElasticsearchSecurityException denyRunAs(Authentication authentication, String action, TransportRequest request) {
        auditTrail.runAsDenied(authentication.getUser(), action, request);
        return denialException(authentication, action);
    }

    private void grant(Authentication authentication, String action, TransportRequest request, @Nullable Set<String> specificIndices) {
        auditTrail.accessGranted(authentication.getUser(), action, request, specificIndices);
    }

    private void grantRunAs(Authentication authentication, String action, TransportRequest request) {
        auditTrail.runAsGranted(authentication.getUser(), action, request);
    }

    private ElasticsearchSecurityException denialException(Authentication authentication, String action) {
        final User authUser = authentication.getUser().authenticatedUser();
        // Special case for anonymous user
        if (isAnonymousEnabled && anonymousUser.equals(authUser)) {
            if (anonymousAuthzExceptionEnabled == false) {
                throw authcFailureHandler.authenticationRequired(action, threadContext);
            }
        }
        // check for run as
        if (authentication.getUser().isRunAs()) {
            return authorizationError("action [{}] is unauthorized for user [{}] run as [{}]", action, authUser.principal(),
                    authentication.getUser().principal());
        }
        return authorizationError("action [{}] is unauthorized for user [{}]", action, authUser.principal());
    }

    static boolean isSuperuser(User user) {
        return Arrays.stream(user.roles())
                .anyMatch(ReservedRolesStore.SUPERUSER_ROLE.name()::equals);
    }

    public static void addSettings(List<Setting<?>> settings) {
        settings.add(ANONYMOUS_AUTHORIZATION_EXCEPTION_SETTING);
    }
}<|MERGE_RESOLUTION|>--- conflicted
+++ resolved
@@ -5,18 +5,6 @@
  */
 package org.elasticsearch.xpack.security.authz;
 
-<<<<<<< HEAD
-=======
-import java.util.Arrays;
-import java.util.Collections;
-import java.util.HashMap;
-import java.util.HashSet;
-import java.util.List;
-import java.util.Map;
-import java.util.Set;
-import java.util.function.Predicate;
-
->>>>>>> 686eb0ab
 import org.elasticsearch.ElasticsearchSecurityException;
 import org.elasticsearch.action.ActionListener;
 import org.elasticsearch.action.CompositeIndicesRequest;
@@ -82,8 +70,10 @@
 
 import java.util.Arrays;
 import java.util.Collections;
+import java.util.HashMap;
 import java.util.HashSet;
 import java.util.List;
+import java.util.Map;
 import java.util.Set;
 import java.util.function.BiFunction;
 import java.util.function.Predicate;
@@ -380,25 +370,7 @@
             assert request instanceof BulkShardRequest
                     : "Action " + action + " requires " + BulkShardRequest.class + " but was " + request.getClass();
 
-<<<<<<< HEAD
-            if (localIndices.size() != 1) {
-                throw new IllegalStateException("Action " + action + " should operate on exactly 1 local index but was "
-                        + localIndices.size());
-            }
-
-            String index = localIndices.iterator().next();
-            BulkShardRequest bulk = (BulkShardRequest) request;
-            for (BulkItemRequest item : bulk.items()) {
-                final String itemAction = getAction(item);
-                final IndicesAccessControl itemAccessControl = permission.authorize(itemAction, localIndices, metaData,
-                        fieldPermissionsCache);
-                if (itemAccessControl.isGranted() == false) {
-                    item.abort(index, denial(authentication, itemAction, request, null));
-                }
-            }
-=======
             authorizeBulkItems(authentication, action, (BulkShardRequest) request, permission, metaData, localIndices);
->>>>>>> 686eb0ab
         }
 
         grant(authentication, action, originalRequest, null);
@@ -409,7 +381,7 @@
      * This inspects the {@link BulkItemRequest items} within the request, computes an <em>implied</em> action for each item's
      * {@link DocWriteRequest#opType()}, and then checks whether that action is allowed on the targeted index.
      * Items that fail this checks are {@link BulkItemRequest#abort(String, Exception) aborted}, with an
-     * {@link #denial(Authentication, String, TransportRequest) access denied} exception.
+     * {@link #denial(Authentication, String, TransportRequest, Set) access denied} exception.
      * Because a shard level request is for exactly 1 index, and there are a small number of possible item
      * {@link DocWriteRequest.OpType types}, the number of distinct authorization checks that need to be performed is very small, but the
      * results must be cached, to avoid adding a high overhead to each bulk request.
@@ -425,13 +397,13 @@
         final String index = indices.iterator().next();
         final Map<String, Boolean> actionAuthority = new HashMap<>();
         for (BulkItemRequest item : request.items()) {
-            final String itemAction = getAction(item);
+                final String itemAction = getAction(item);
             final boolean granted = actionAuthority.computeIfAbsent(itemAction, key -> {
                 final IndicesAccessControl itemAccessControl = permission.authorize(itemAction, indices, metaData, fieldPermissionsCache);
                 return itemAccessControl.isGranted();
             });
             if (granted == false) {
-                item.abort(index, denial(authentication, itemAction, request));
+                item.abort(index, denial(authentication, itemAction, request, null));
             }
         }
     }
