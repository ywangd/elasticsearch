--- conflicted
+++ resolved
@@ -71,7 +71,6 @@
  * </pre>
  */
 public class Setting<T> extends ToXContentToBytes {
-<<<<<<< HEAD
 
     public enum SettingsProperty {
         /**
@@ -114,10 +113,7 @@
     private static final ESLogger logger = Loggers.getLogger(Setting.class);
     private static final DeprecationLogger deprecationLogger = new DeprecationLogger(logger);
 
-    private final String key;
-=======
     private final Key key;
->>>>>>> 29e34439
     protected final Function<Settings, String> defaultValue;
     private final Function<String, T> parser;
     private final EnumSet<SettingsProperty> properties;
@@ -129,11 +125,7 @@
      * @param parser a parser that parses the string rep into a complex datatype.
      * @param properties properties for this setting like scope, filtering...
      */
-<<<<<<< HEAD
-    public Setting(String key, Function<Settings, String> defaultValue, Function<String, T> parser, SettingsProperty... properties) {
-=======
-    public Setting(Key key, Function<Settings, String> defaultValue, Function<String, T> parser, boolean dynamic, Scope scope) {
->>>>>>> 29e34439
+    public Setting(Key key, Function<Settings, String> defaultValue, Function<String, T> parser, SettingsProperty... properties) {
         assert parser.apply(defaultValue.apply(Settings.EMPTY)) != null || this.isGroupSetting(): "parser returned null";
         this.key = key;
         this.defaultValue = defaultValue;
@@ -319,17 +311,13 @@
      * instead. This is useful if the value can't be parsed due to an invalid value to access the actual value.
      */
     public String getRaw(Settings settings) {
-<<<<<<< HEAD
         // They're using the setting, so we need to tell them to stop
         if (this.isDeprecated() && this.exists(settings)) {
             // It would be convenient to show its replacement key, but replacement is often not so simple
             deprecationLogger.deprecated("[{}] setting was deprecated in Elasticsearch and it will be removed in a future release! " +
                     "See the breaking changes lists in the documentation for details", getKey());
         }
-        return settings.get(key, defaultValue.apply(settings));
-=======
         return settings.get(getKey(), defaultValue.apply(settings));
->>>>>>> 29e34439
     }
 
     /**
@@ -344,14 +332,8 @@
     @Override
     public final XContentBuilder toXContent(XContentBuilder builder, Params params) throws IOException {
         builder.startObject();
-<<<<<<< HEAD
-        builder.field("key", key);
+        builder.field("key", key.toString());
         builder.field("properties", properties);
-=======
-        builder.field("key", key.toString());
-        builder.field("type", scope.name());
-        builder.field("dynamic", dynamic);
->>>>>>> 29e34439
         builder.field("is_group_setting", isGroupSetting());
         builder.field("default", defaultValue.apply(Settings.EMPTY));
         builder.endObject();
@@ -523,10 +505,6 @@
         return value;
     }
 
-<<<<<<< HEAD
-    public static Setting<Integer> intSetting(String key, int defaultValue, SettingsProperty... properties) {
-        return intSetting(key, defaultValue, Integer.MIN_VALUE, properties);
-=======
     public static TimeValue parseTimeValue(String s, TimeValue minValue, String key) {
         TimeValue timeValue = TimeValue.parseTimeValue(s, null, key);
         if (timeValue.millis() < minValue.millis()) {
@@ -535,9 +513,8 @@
         return timeValue;
     }
 
-    public static Setting<Integer> intSetting(String key, int defaultValue, boolean dynamic, Scope scope) {
-        return intSetting(key, defaultValue, Integer.MIN_VALUE, dynamic, scope);
->>>>>>> 29e34439
+    public static Setting<Integer> intSetting(String key, int defaultValue, SettingsProperty... properties) {
+        return intSetting(key, defaultValue, Integer.MIN_VALUE, properties);
     }
 
     public static Setting<Boolean> boolSetting(String key, boolean defaultValue, SettingsProperty... properties) {
@@ -585,13 +562,9 @@
         Function<String, List<T>> parser = (s) ->
                 parseableStringToList(s).stream().map(singleValueParser).collect(Collectors.toList());
 
-<<<<<<< HEAD
-        return new Setting<List<T>>(key, (s) -> arrayToParsableString(defaultStringValue.apply(s).toArray(Strings.EMPTY_ARRAY)), parser,
-            properties) {
+        return new Setting<List<T>>(new ListKey(key),
+            (s) -> arrayToParsableString(defaultStringValue.apply(s).toArray(Strings.EMPTY_ARRAY)), parser, properties) {
             private final Pattern pattern = Pattern.compile(Pattern.quote(key)+"(\\.\\d+)?");
-=======
-        return new Setting<List<T>>(new ListKey(key), (s) -> arrayToParsableString(defaultStringValue.apply(s).toArray(Strings.EMPTY_ARRAY)), parser, dynamic, scope) {
->>>>>>> 29e34439
             @Override
             public String getRaw(Settings settings) {
                 String[] array = settings.getAsArray(getKey(), null);
@@ -639,17 +612,13 @@
         }
     }
 
-<<<<<<< HEAD
     public static Setting<Settings> groupSetting(String key, SettingsProperty... properties) {
+        // TODO CHECK IF WE REMOVE
         if (key.endsWith(".") == false) {
             throw new IllegalArgumentException("key must end with a '.'");
         }
-        return new Setting<Settings>(key, "", (s) -> null, properties) {
-
-=======
-    public static Setting<Settings> groupSetting(String key, boolean dynamic, Scope scope) {
-        return new Setting<Settings>(new GroupKey(key), (s) -> "", (s) -> null, dynamic, scope) {
->>>>>>> 29e34439
+        // TODO CHECK IF WE REMOVE -END
+        return new Setting<Settings>(new GroupKey(key), (s) -> "", (s) -> null, properties) {
             @Override
             public boolean isGroupSetting() {
                 return true;
@@ -702,7 +671,6 @@
         };
     }
 
-<<<<<<< HEAD
     public static Setting<TimeValue> timeSetting(String key, Function<Settings, String> defaultValue, TimeValue minValue,
                                                  SettingsProperty... properties) {
         return new Setting<>(key, defaultValue, (s) -> {
@@ -712,10 +680,6 @@
             }
             return timeValue;
         }, properties);
-=======
-    public static Setting<TimeValue> timeSetting(String key, Function<Settings, String> defaultValue, TimeValue minValue, boolean dynamic, Scope scope) {
-        return new Setting<>(key, defaultValue, (s) -> parseTimeValue(s, minValue, key), dynamic, scope);
->>>>>>> 29e34439
     }
 
     public static Setting<TimeValue> timeSetting(String key, TimeValue defaultValue, TimeValue minValue, SettingsProperty... properties) {
@@ -755,14 +719,6 @@
 
     /**
      * This setting type allows to validate settings that have the same type and a common prefix. For instance feature.${type}=[true|false]
-<<<<<<< HEAD
-     * can easily be added with this setting. Yet, dynamic key settings don't support updaters out of the box unless {@link #getConcreteSetting(String)}
-     * is used to pull the updater.
-     */
-    public static <T> Setting<T> dynamicKeySetting(String key, String defaultValue, Function<String, T> parser,
-                                                   SettingsProperty... properties) {
-        return new Setting<T>(key, defaultValue, parser, properties) {
-=======
      * can easily be added with this setting. Yet, prefix key settings don't support updaters out of the box unless
      * {@link #getConcreteSetting(String)} is used to pull the updater.
      */
@@ -783,9 +739,9 @@
         return adfixKeySetting(prefix, suffix, (s) -> defaultValue, parser, dynamic, scope);
     }
 
-    public static <T> Setting<T> affixKeySetting(AffixKey key, Function<Settings, String> defaultValue, Function<String, T> parser, boolean dynamic, Scope scope) {
-        return new Setting<T>(key, defaultValue, parser, dynamic, scope) {
->>>>>>> 29e34439
+    public static <T> Setting<T> affixKeySetting(AffixKey key, Function<Settings, String> defaultValue, Function<String, T> parser,
+                                                 SettingsProperty... properties) {
+        return new Setting<T>(key, defaultValue, parser, properties) {
 
             @Override
             boolean isGroupSetting() {
