--- conflicted
+++ resolved
@@ -36,14 +36,6 @@
     protected TimeValue masterNodeTimeout = DEFAULT_MASTER_NODE_TIMEOUT;
 
     protected MasterNodeRequest() {
-<<<<<<< HEAD
-=======
-
-    }
-
-    protected MasterNodeRequest(ActionRequest<?> request) {
-        super(request);
->>>>>>> 5c881643
     }
 
     /**
