/*
 * Licensed to Elasticsearch under one or more contributor
 * license agreements. See the NOTICE file distributed with
 * this work for additional information regarding copyright
 * ownership. Elasticsearch licenses this file to you under
 * the Apache License, Version 2.0 (the "License"); you may
 * not use this file except in compliance with the License.
 * You may obtain a copy of the License at
 *
 *    http://www.apache.org/licenses/LICENSE-2.0
 *
 * Unless required by applicable law or agreed to in writing,
 * software distributed under the License is distributed on an
 * "AS IS" BASIS, WITHOUT WARRANTIES OR CONDITIONS OF ANY
 * KIND, either express or implied.  See the License for the
 * specific language governing permissions and limitations
 * under the License.
 */

package org.elasticsearch.action.index;

import org.elasticsearch.ExceptionsHelper;
import org.elasticsearch.action.ActionListener;
import org.elasticsearch.action.admin.indices.create.CreateIndexRequest;
import org.elasticsearch.action.admin.indices.create.CreateIndexResponse;
import org.elasticsearch.action.admin.indices.create.TransportCreateIndexAction;
import org.elasticsearch.action.support.ActionFilters;
import org.elasticsearch.action.support.AutoCreateIndex;
import org.elasticsearch.action.support.replication.ReplicationOperation;
import org.elasticsearch.action.support.replication.TransportWriteAction;
import org.elasticsearch.cluster.ClusterState;
import org.elasticsearch.cluster.action.index.MappingUpdatedAction;
import org.elasticsearch.cluster.action.shard.ShardStateAction;
import org.elasticsearch.cluster.metadata.IndexMetaData;
import org.elasticsearch.cluster.metadata.IndexNameExpressionResolver;
import org.elasticsearch.cluster.metadata.MappingMetaData;
import org.elasticsearch.cluster.metadata.MetaData;
import org.elasticsearch.cluster.service.ClusterService;
import org.elasticsearch.common.inject.Inject;
import org.elasticsearch.common.settings.Settings;
import org.elasticsearch.index.engine.Engine;
import org.elasticsearch.index.mapper.Mapping;
import org.elasticsearch.index.mapper.SourceToParse;
import org.elasticsearch.index.shard.IndexShard;
import org.elasticsearch.index.shard.ShardId;
import org.elasticsearch.index.translog.Translog.Location;
import org.elasticsearch.indices.IndexAlreadyExistsException;
import org.elasticsearch.indices.IndicesService;
import org.elasticsearch.tasks.Task;
import org.elasticsearch.threadpool.ThreadPool;
import org.elasticsearch.transport.TransportService;

/**
 * Performs the index operation.
 *
 * Allows for the following settings:
 * <ul>
 * <li><b>autoCreateIndex</b>: When set to <tt>true</tt>, will automatically create an index if one does not exists.
 * Defaults to <tt>true</tt>.
 * <li><b>allowIdGeneration</b>: If the id is set not, should it be generated. Defaults to <tt>true</tt>.
 * </ul>
 */
public class TransportIndexAction extends TransportWriteAction<IndexRequest, IndexResponse> {

    private final AutoCreateIndex autoCreateIndex;
    private final boolean allowIdGeneration;
    private final TransportCreateIndexAction createIndexAction;

    private final ClusterService clusterService;
    private final MappingUpdatedAction mappingUpdatedAction;

    @Inject
    public TransportIndexAction(Settings settings, TransportService transportService, ClusterService clusterService,
                                IndicesService indicesService, ThreadPool threadPool, ShardStateAction shardStateAction,
                                TransportCreateIndexAction createIndexAction, MappingUpdatedAction mappingUpdatedAction,
                                ActionFilters actionFilters, IndexNameExpressionResolver indexNameExpressionResolver,
                                AutoCreateIndex autoCreateIndex) {
        super(settings, IndexAction.NAME, transportService, clusterService, indicesService, threadPool, shardStateAction,
            actionFilters, indexNameExpressionResolver, IndexRequest::new, ThreadPool.Names.INDEX);
        this.mappingUpdatedAction = mappingUpdatedAction;
        this.createIndexAction = createIndexAction;
        this.autoCreateIndex = autoCreateIndex;
        this.allowIdGeneration = settings.getAsBoolean("action.allow_id_generation", true);
        this.clusterService = clusterService;
    }

    @Override
    protected void doExecute(Task task, final IndexRequest request, final ActionListener<IndexResponse> listener) {
        // if we don't have a master, we don't have metadata, that's fine, let it find a master using create index API
        ClusterState state = clusterService.state();
        if (autoCreateIndex.shouldAutoCreate(request.index(), state)) {
            CreateIndexRequest createIndexRequest = new CreateIndexRequest();
            createIndexRequest.index(request.index());
            createIndexRequest.mapping(request.type());
            createIndexRequest.cause("auto(index api)");
            createIndexRequest.masterNodeTimeout(request.timeout());
            createIndexAction.execute(task, createIndexRequest, new ActionListener<CreateIndexResponse>() {
                @Override
                public void onResponse(CreateIndexResponse result) {
                    innerExecute(task, request, listener);
                }

                @Override
                public void onFailure(Exception e) {
                    if (ExceptionsHelper.unwrapCause(e) instanceof IndexAlreadyExistsException) {
                        // we have the index, do it
                        try {
                            innerExecute(task, request, listener);
                        } catch (Exception inner) {
                            inner.addSuppressed(e);
                            listener.onFailure(inner);
                        }
                    } else {
                        listener.onFailure(e);
                    }
                }
            });
        } else {
            innerExecute(task, request, listener);
        }
    }

    @Override
    protected void resolveRequest(MetaData metaData, IndexMetaData indexMetaData, IndexRequest request) {
        MappingMetaData mappingMd =indexMetaData.mappingOrDefault(request.type());
        request.resolveRouting(metaData);
        request.process(mappingMd, allowIdGeneration, indexMetaData.getIndex().getName());
        ShardId shardId = clusterService.operationRouting().shardId(clusterService.state(),
            indexMetaData.getIndex().getName(), request.id(), request.routing());
        request.setShardId(shardId);
    }

    private void innerExecute(Task task, final IndexRequest request, final ActionListener<IndexResponse> listener) {
        super.doExecute(task, request, listener);
    }

    @Override
    protected IndexResponse newResponseInstance() {
        return new IndexResponse();
    }

    @Override
    protected WriteResult<IndexResponse> onPrimaryShard(IndexRequest request, IndexShard indexShard) throws Exception {
        return executeIndexRequestOnPrimary(request, indexShard, mappingUpdatedAction);
    }

    @Override
    protected Location onReplicaShard(IndexRequest request, IndexShard indexShard) {
        return executeIndexRequestOnReplica(request, indexShard).getTranslogLocation();
    }

    /**
     * Execute the given {@link IndexRequest} on a replica shard, throwing a
     * {@link RetryOnReplicaException} if the operation needs to be re-tried.
     */
    public static Engine.Index executeIndexRequestOnReplica(IndexRequest request, IndexShard indexShard) {
        final ShardId shardId = indexShard.shardId();
        SourceToParse sourceToParse = SourceToParse.source(SourceToParse.Origin.REPLICA, shardId.getIndexName(), request.type(), request.id(), request.source())
                .routing(request.routing()).parent(request.parent()).timestamp(request.timestamp()).ttl(request.ttl());

        final Engine.Index operation = indexShard.prepareIndexOnReplica(sourceToParse, request.seqNo(), request.version(), request.versionType());
        Mapping update = operation.parsedDoc().dynamicMappingsUpdate();
        if (update != null) {
            throw new RetryOnReplicaException(shardId, "Mappings are not available on the replica yet, triggered update: " + update);
        }
        indexShard.index(operation);
        return operation;
    }

    /** Utility method to prepare an index operation on primary shards */
    public static Engine.Index prepareIndexOperationOnPrimary(IndexRequest request, IndexShard indexShard) {
        SourceToParse sourceToParse = SourceToParse.source(SourceToParse.Origin.PRIMARY, request.index(), request.type(), request.id(), request.source())
            .routing(request.routing()).parent(request.parent()).timestamp(request.timestamp()).ttl(request.ttl());
        return indexShard.prepareIndexOnPrimary(sourceToParse, request.version(), request.versionType());
    }

    public static WriteResult<IndexResponse> executeIndexRequestOnPrimary(IndexRequest request, IndexShard indexShard,
            MappingUpdatedAction mappingUpdatedAction) throws Exception {
        Engine.Index operation = prepareIndexOperationOnPrimary(request, indexShard);
        Mapping update = operation.parsedDoc().dynamicMappingsUpdate();
        final ShardId shardId = indexShard.shardId();
        if (update != null) {
            mappingUpdatedAction.updateMappingOnMaster(shardId.getIndex(), request.type(), update);
            operation = prepareIndexOperationOnPrimary(request, indexShard);
            update = operation.parsedDoc().dynamicMappingsUpdate();
            if (update != null) {
                throw new ReplicationOperation.RetryOnPrimaryException(shardId,
                    "Dynamic mappings are not available on the node that holds the primary yet");
            }
        }
        final boolean created = indexShard.index(operation);

        // update the version on request so it will happen on the replicas
        final long version = operation.version();
        request.version(version);
        request.versionType(request.versionType().versionTypeForReplicationAndRecovery());
        request.seqNo(operation.seqNo());

        assert request.versionType().validateVersionForWrites(request.version());

<<<<<<< HEAD
        IndexResponse response = new IndexResponse(shardId, request.type(), request.id(), request.seqNo(), request.version(), created);
=======
        IndexResponse response = new IndexResponse(shardId, request.type(), request.id(), request.version(), created);
>>>>>>> 74af0e36
        return new WriteResult<>(response, operation.getTranslogLocation());
    }
}
<|MERGE_RESOLUTION|>--- conflicted
+++ resolved
@@ -198,11 +198,7 @@
 
         assert request.versionType().validateVersionForWrites(request.version());
 
-<<<<<<< HEAD
         IndexResponse response = new IndexResponse(shardId, request.type(), request.id(), request.seqNo(), request.version(), created);
-=======
-        IndexResponse response = new IndexResponse(shardId, request.type(), request.id(), request.version(), created);
->>>>>>> 74af0e36
         return new WriteResult<>(response, operation.getTranslogLocation());
     }
 }
