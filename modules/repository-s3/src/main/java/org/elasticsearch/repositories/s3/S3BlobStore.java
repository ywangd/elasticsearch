/*
 * Copyright Elasticsearch B.V. and/or licensed to Elasticsearch B.V. under one
 * or more contributor license agreements. Licensed under the Elastic License
 * 2.0 and the Server Side Public License, v 1; you may not use this file except
 * in compliance with, at your election, the Elastic License 2.0 or the Server
 * Side Public License, v 1.
 */

package org.elasticsearch.repositories.s3;

import com.amazonaws.AmazonClientException;
import com.amazonaws.Request;
import com.amazonaws.Response;
import com.amazonaws.metrics.RequestMetricCollector;
import com.amazonaws.services.s3.model.CannedAccessControlList;
import com.amazonaws.services.s3.model.DeleteObjectsRequest;
import com.amazonaws.services.s3.model.MultiObjectDeleteException;
import com.amazonaws.services.s3.model.StorageClass;
import com.amazonaws.util.AWSRequestMetrics;

import org.apache.logging.log4j.LogManager;
import org.apache.logging.log4j.Logger;
import org.elasticsearch.ExceptionsHelper;
import org.elasticsearch.cluster.metadata.RepositoryMetadata;
import org.elasticsearch.common.Strings;
import org.elasticsearch.common.blobstore.BlobContainer;
import org.elasticsearch.common.blobstore.BlobPath;
import org.elasticsearch.common.blobstore.BlobStore;
import org.elasticsearch.common.blobstore.BlobStoreException;
import org.elasticsearch.common.blobstore.OperationPurpose;
import org.elasticsearch.common.unit.ByteSizeValue;
import org.elasticsearch.common.util.BigArrays;
import org.elasticsearch.core.TimeValue;
import org.elasticsearch.telemetry.metric.LongCounter;
import org.elasticsearch.telemetry.metric.LongGauge;
import org.elasticsearch.telemetry.metric.Meter;
import org.elasticsearch.threadpool.ThreadPool;

import java.io.IOException;
import java.util.ArrayList;
import java.util.Arrays;
import java.util.Iterator;
import java.util.List;
import java.util.Locale;
import java.util.Map;
import java.util.Objects;
import java.util.concurrent.ConcurrentHashMap;
import java.util.concurrent.Executor;
import java.util.concurrent.atomic.AtomicReference;
import java.util.concurrent.atomic.LongAdder;
import java.util.stream.Collectors;

import static org.elasticsearch.core.Strings.format;

class S3BlobStore implements BlobStore {

    /**
     * Maximum number of deletes in a {@link DeleteObjectsRequest}.
     * @see <a href="https://docs.aws.amazon.com/AmazonS3/latest/API/multiobjectdeleteapi.html">S3 Documentation</a>.
     */
    private static final int MAX_BULK_DELETES = 1000;

    private static final Logger logger = LogManager.getLogger(S3BlobStore.class);

    private final S3Service service;

    private final BigArrays bigArrays;

    private final String bucket;

    private final ByteSizeValue bufferSize;

    private final boolean serverSideEncryption;

    private final CannedAccessControlList cannedACL;

    private final StorageClass storageClass;

    private final RepositoryMetadata repositoryMetadata;

    private final ThreadPool threadPool;
    private final Executor snapshotExecutor;
    private final Meter meter;
    private final LongCounter requestCounter;
    private final LongGauge requestGauge;

    private final StatsCollectors statsCollectors = new StatsCollectors();

    private static final TimeValue RETRY_STATS_WINDOW = TimeValue.timeValueMinutes(5);

    private volatile S3RequestRetryStats s3RequestRetryStats;

    S3BlobStore(
        S3Service service,
        String bucket,
        boolean serverSideEncryption,
        ByteSizeValue bufferSize,
        String cannedACL,
        String storageClass,
        RepositoryMetadata repositoryMetadata,
        BigArrays bigArrays,
        ThreadPool threadPool,
        Meter meter
    ) {
        this.service = service;
        this.bigArrays = bigArrays;
        this.bucket = bucket;
        this.serverSideEncryption = serverSideEncryption;
        this.bufferSize = bufferSize;
        this.cannedACL = initCannedACL(cannedACL);
        this.storageClass = initStorageClass(storageClass);
        this.repositoryMetadata = repositoryMetadata;
        this.threadPool = threadPool;
        this.snapshotExecutor = threadPool.executor(ThreadPool.Names.SNAPSHOT);
        this.meter = meter;
<<<<<<< HEAD
        this.requestCounter = this.meter.getLongCounter(S3Repository.TYPE + "_request_counter");
        this.requestGauge = this.meter.getLongGauge(S3Repository.TYPE + "_request_gauge");
=======
        s3RequestRetryStats = new S3RequestRetryStats(getMaxRetries());
        threadPool.scheduleWithFixedDelay(() -> {
            var priorRetryStats = s3RequestRetryStats;
            s3RequestRetryStats = new S3RequestRetryStats(getMaxRetries());
            priorRetryStats.emitMetrics();
        }, RETRY_STATS_WINDOW, threadPool.generic());
>>>>>>> c3b49c56
    }

    RequestMetricCollector getMetricCollector(Operation operation, OperationPurpose purpose) {
        var collector = statsCollectors.getMetricCollector(operation, purpose);
        return new RequestMetricCollector() {
            @Override
            public void collectMetrics(Request<?> request, Response<?> response) {
                s3RequestRetryStats.addRequest(request);
                collector.collectMetrics(request, response);
            }
        };
    }

    public Executor getSnapshotExecutor() {
        return snapshotExecutor;
    }

    public TimeValue getCompareAndExchangeTimeToLive() {
        return service.compareAndExchangeTimeToLive;
    }

    // metrics collector that ignores null responses that we interpret as the request not reaching the S3 endpoint due to a network
    // issue
    private class IgnoreNoResponseMetricsCollector extends RequestMetricCollector {

        private final LongAdder counter = new LongAdder();
        private final Operation operation;
        private final Map<String, Object> attributes;

        private IgnoreNoResponseMetricsCollector(Operation operation, OperationPurpose purpose) {
            this.operation = operation;
            this.attributes = Map.of("repo", repositoryMetadata.name(), "operation", operation.getKey(), "purpose", purpose.getKey());
        }

        @Override
        public final void collectMetrics(Request<?> request, Response<?> response) {
            if (response != null) {
                assert assertConsistencyBetweenHttpRequestAndOperation(request, operation);
                final long requestCount = getRequestCount(request);
                requestCounter.incrementBy(requestCount, attributes);
                requestGauge.record(requestCount, attributes);
                counter.add(requestCount);
            }
        }

        private boolean assertConsistencyBetweenHttpRequestAndOperation(Request<?> request, Operation operation) {
            switch (operation) {
                case GET_OBJECT, LIST_OBJECTS -> {
                    return request.getHttpMethod().name().equals("GET");
                }
                case PUT_OBJECT -> {
                    return request.getHttpMethod().name().equals("PUT");
                }
                case PUT_MULTIPART_OBJECT -> {
                    return request.getHttpMethod().name().equals("PUT") || request.getHttpMethod().name().equals("POST");
                }
                case DELETE_OBJECTS -> {
                    return request.getHttpMethod().name().equals("POST");
                }
                case ABORT_MULTIPART_OBJECT -> {
                    return request.getHttpMethod().name().equals("DELETE");
                }
                default -> throw new AssertionError("unknown operation [" + operation + "]");
            }
        }
    }

    private static long getRequestCount(Request<?> request) {
        Number requestCount = request.getAWSRequestMetrics().getTimingInfo().getCounter(AWSRequestMetrics.Field.RequestCount.name());
        if (requestCount == null) {
            logger.warn("Expected request count to be tracked for request [{}] but found not count.", request);
            return 0L;
        }
        return requestCount.longValue();
    }

    @Override
    public String toString() {
        return bucket;
    }

    public AmazonS3Reference clientReference() {
        return service.client(repositoryMetadata);
    }

    final int getMaxRetries() {
        return service.settings(repositoryMetadata).maxRetries;
    }

    public String bucket() {
        return bucket;
    }

    public BigArrays bigArrays() {
        return bigArrays;
    }

    public boolean serverSideEncryption() {
        return serverSideEncryption;
    }

    public long bufferSizeInBytes() {
        return bufferSize.getBytes();
    }

    @Override
    public BlobContainer blobContainer(BlobPath path) {
        return new S3BlobContainer(path, this);
    }

    @Override
    public void deleteBlobsIgnoringIfNotExists(OperationPurpose purpose, Iterator<String> blobNames) throws IOException {
        if (blobNames.hasNext() == false) {
            return;
        }

        final List<String> partition = new ArrayList<>();
        try (AmazonS3Reference clientReference = clientReference()) {
            // S3 API only allows 1k blobs per delete so we split up the given blobs into requests of max. 1k deletes
            final AtomicReference<Exception> aex = new AtomicReference<>();
            SocketAccess.doPrivilegedVoid(() -> {
                blobNames.forEachRemaining(key -> {
                    partition.add(key);
                    if (partition.size() == MAX_BULK_DELETES) {
                        deletePartition(purpose, clientReference, partition, aex);
                        partition.clear();
                    }
                });
                if (partition.isEmpty() == false) {
                    deletePartition(purpose, clientReference, partition, aex);
                }
            });
            if (aex.get() != null) {
                throw aex.get();
            }
        } catch (Exception e) {
            throw new IOException("Failed to delete blobs " + partition.stream().limit(10).toList(), e);
        }
    }

    private void deletePartition(
        OperationPurpose purpose,
        AmazonS3Reference clientReference,
        List<String> partition,
        AtomicReference<Exception> aex
    ) {
        try {
            clientReference.client().deleteObjects(bulkDelete(purpose, this, partition));
        } catch (MultiObjectDeleteException e) {
            // We are sending quiet mode requests so we can't use the deleted keys entry on the exception and instead
            // first remove all keys that were sent in the request and then add back those that ran into an exception.
            logger.warn(
                () -> format(
                    "Failed to delete some blobs %s",
                    e.getErrors().stream().map(err -> "[" + err.getKey() + "][" + err.getCode() + "][" + err.getMessage() + "]").toList()
                ),
                e
            );
            aex.set(ExceptionsHelper.useOrSuppress(aex.get(), e));
        } catch (AmazonClientException e) {
            // The AWS client threw any unexpected exception and did not execute the request at all so we do not
            // remove any keys from the outstanding deletes set.
            aex.set(ExceptionsHelper.useOrSuppress(aex.get(), e));
        }
    }

    private static DeleteObjectsRequest bulkDelete(OperationPurpose purpose, S3BlobStore blobStore, List<String> blobs) {
        return new DeleteObjectsRequest(blobStore.bucket()).withKeys(blobs.toArray(Strings.EMPTY_ARRAY))
            .withQuiet(true)
            .withRequestMetricCollector(blobStore.getMetricCollector(Operation.DELETE_OBJECTS, purpose));
    }

    @Override
    public void close() throws IOException {
        this.service.close();
    }

    @Override
    public Map<String, Long> stats() {
        return statsCollectors.statsMap();
    }

    // Package private for testing
    StatsCollectors getStatsCollectors() {
        return statsCollectors;
    }

    public CannedAccessControlList getCannedACL() {
        return cannedACL;
    }

    public StorageClass getStorageClass() {
        return storageClass;
    }

    public static StorageClass initStorageClass(String storageClass) {
        if ((storageClass == null) || storageClass.equals("")) {
            return StorageClass.Standard;
        }

        try {
            final StorageClass _storageClass = StorageClass.fromValue(storageClass.toUpperCase(Locale.ENGLISH));
            if (_storageClass.equals(StorageClass.Glacier)) {
                throw new BlobStoreException("Glacier storage class is not supported");
            }

            return _storageClass;
        } catch (final IllegalArgumentException illegalArgumentException) {
            throw new BlobStoreException("`" + storageClass + "` is not a valid S3 Storage Class.");
        }
    }

    /**
     * Constructs canned acl from string
     */
    public static CannedAccessControlList initCannedACL(String cannedACL) {
        if ((cannedACL == null) || cannedACL.equals("")) {
            return CannedAccessControlList.Private;
        }

        for (final CannedAccessControlList cur : CannedAccessControlList.values()) {
            if (cur.toString().equalsIgnoreCase(cannedACL)) {
                return cur;
            }
        }

        throw new BlobStoreException("cannedACL is not valid: [" + cannedACL + "]");
    }

    ThreadPool getThreadPool() {
        return threadPool;
    }

    enum Operation {
        GET_OBJECT("GetObject"),
        LIST_OBJECTS("ListObjects"),
        PUT_OBJECT("PutObject"),
        PUT_MULTIPART_OBJECT("PutMultipartObject"),
        DELETE_OBJECTS("DeleteObjects"),
        ABORT_MULTIPART_OBJECT("AbortMultipartObject");

        private final String key;

        String getKey() {
            return key;
        }

        Operation(String key) {
            this.key = key;
        }
    }

    record StatsKey(Operation operation, OperationPurpose purpose) {}

    class StatsCollectors {
        final Map<StatsKey, IgnoreNoResponseMetricsCollector> collectors = new ConcurrentHashMap<>();

        RequestMetricCollector getMetricCollector(Operation operation, OperationPurpose purpose) {
            return collectors.computeIfAbsent(new StatsKey(operation, purpose), k -> buildMetricCollector(k.operation(), k.purpose()));
        }

        Map<String, Long> statsMap() {
            final Map<String, Long> m = Arrays.stream(Operation.values()).collect(Collectors.toMap(Operation::getKey, e -> 0L));
            collectors.forEach((sk, v) -> m.compute(sk.operation().getKey(), (k, c) -> Objects.requireNonNull(c) + v.counter.sum()));
            return Map.copyOf(m);
        }

        IgnoreNoResponseMetricsCollector buildMetricCollector(Operation operation, OperationPurpose purpose) {
            return new IgnoreNoResponseMetricsCollector(operation, purpose);
        }
    }
}<|MERGE_RESOLUTION|>--- conflicted
+++ resolved
@@ -17,6 +17,7 @@
 import com.amazonaws.services.s3.model.MultiObjectDeleteException;
 import com.amazonaws.services.s3.model.StorageClass;
 import com.amazonaws.util.AWSRequestMetrics;
+import com.amazonaws.util.TimingInfo;
 
 import org.apache.logging.log4j.LogManager;
 import org.apache.logging.log4j.Logger;
@@ -33,6 +34,7 @@
 import org.elasticsearch.core.TimeValue;
 import org.elasticsearch.telemetry.metric.LongCounter;
 import org.elasticsearch.telemetry.metric.LongGauge;
+import org.elasticsearch.telemetry.metric.LongHistogram;
 import org.elasticsearch.telemetry.metric.Meter;
 import org.elasticsearch.threadpool.ThreadPool;
 
@@ -83,6 +85,7 @@
     private final Meter meter;
     private final LongCounter requestCounter;
     private final LongGauge requestGauge;
+    private final LongHistogram responseTimeHistogram;
 
     private final StatsCollectors statsCollectors = new StatsCollectors();
 
@@ -113,25 +116,41 @@
         this.threadPool = threadPool;
         this.snapshotExecutor = threadPool.executor(ThreadPool.Names.SNAPSHOT);
         this.meter = meter;
-<<<<<<< HEAD
-        this.requestCounter = this.meter.getLongCounter(S3Repository.TYPE + "_request_counter");
-        this.requestGauge = this.meter.getLongGauge(S3Repository.TYPE + "_request_gauge");
-=======
+        this.requestCounter = this.meter.getLongCounter(S3Repository.TYPE + ".request_counter");
+        this.requestGauge = this.meter.getLongGauge(S3Repository.TYPE + ".request_gauge");
+        this.responseTimeHistogram = this.meter.getLongHistogram(S3Repository.TYPE + ".response_time_histogram");
         s3RequestRetryStats = new S3RequestRetryStats(getMaxRetries());
         threadPool.scheduleWithFixedDelay(() -> {
             var priorRetryStats = s3RequestRetryStats;
             s3RequestRetryStats = new S3RequestRetryStats(getMaxRetries());
             priorRetryStats.emitMetrics();
         }, RETRY_STATS_WINDOW, threadPool.generic());
->>>>>>> c3b49c56
     }
 
     RequestMetricCollector getMetricCollector(Operation operation, OperationPurpose purpose) {
         var collector = statsCollectors.getMetricCollector(operation, purpose);
         return new RequestMetricCollector() {
+
+            private final Map<String, Object> attributes = Map.of(
+                "repo",
+                repositoryMetadata.name(),
+                "operation",
+                operation.getKey(),
+                "purpose",
+                purpose.getKey()
+            );
+
             @Override
             public void collectMetrics(Request<?> request, Response<?> response) {
                 s3RequestRetryStats.addRequest(request);
+                final TimingInfo timingInfo = request.getAWSRequestMetrics().getTimingInfo();
+                final long requestCount = S3RequestRetryStats.getCounter(timingInfo, AWSRequestMetrics.Field.RequestCount);
+                requestCounter.incrementBy(requestCount, attributes);
+                requestGauge.record(requestCount, attributes);
+                responseTimeHistogram.record(
+                    S3RequestRetryStats.getCounter(timingInfo, AWSRequestMetrics.Field.ClientExecuteTime),
+                    attributes
+                );
                 collector.collectMetrics(request, response);
             }
         };
@@ -147,25 +166,20 @@
 
     // metrics collector that ignores null responses that we interpret as the request not reaching the S3 endpoint due to a network
     // issue
-    private class IgnoreNoResponseMetricsCollector extends RequestMetricCollector {
+    private static class IgnoreNoResponseMetricsCollector extends RequestMetricCollector {
 
         private final LongAdder counter = new LongAdder();
         private final Operation operation;
-        private final Map<String, Object> attributes;
-
-        private IgnoreNoResponseMetricsCollector(Operation operation, OperationPurpose purpose) {
+
+        private IgnoreNoResponseMetricsCollector(Operation operation) {
             this.operation = operation;
-            this.attributes = Map.of("repo", repositoryMetadata.name(), "operation", operation.getKey(), "purpose", purpose.getKey());
         }
 
         @Override
         public final void collectMetrics(Request<?> request, Response<?> response) {
             if (response != null) {
                 assert assertConsistencyBetweenHttpRequestAndOperation(request, operation);
-                final long requestCount = getRequestCount(request);
-                requestCounter.incrementBy(requestCount, attributes);
-                requestGauge.record(requestCount, attributes);
-                counter.add(requestCount);
+                counter.add(getRequestCount(request));
             }
         }
 
@@ -378,11 +392,11 @@
 
     record StatsKey(Operation operation, OperationPurpose purpose) {}
 
-    class StatsCollectors {
+    static class StatsCollectors {
         final Map<StatsKey, IgnoreNoResponseMetricsCollector> collectors = new ConcurrentHashMap<>();
 
         RequestMetricCollector getMetricCollector(Operation operation, OperationPurpose purpose) {
-            return collectors.computeIfAbsent(new StatsKey(operation, purpose), k -> buildMetricCollector(k.operation(), k.purpose()));
+            return collectors.computeIfAbsent(new StatsKey(operation, purpose), k -> buildMetricCollector(k.operation()));
         }
 
         Map<String, Long> statsMap() {
@@ -391,8 +405,8 @@
             return Map.copyOf(m);
         }
 
-        IgnoreNoResponseMetricsCollector buildMetricCollector(Operation operation, OperationPurpose purpose) {
-            return new IgnoreNoResponseMetricsCollector(operation, purpose);
+        IgnoreNoResponseMetricsCollector buildMetricCollector(Operation operation) {
+            return new IgnoreNoResponseMetricsCollector(operation);
         }
     }
 }