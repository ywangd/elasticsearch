--- conflicted
+++ resolved
@@ -400,12 +400,8 @@
 
     @Override
     void write(MethodWriter writer) {
-<<<<<<< HEAD
-        writer.writeDebugInfo(offset);
-
-=======
         writer.writeDebugInfo(location);
->>>>>>> d8056c82
+
         boolean branch = tru != null || fals != null;
         org.objectweb.asm.Type rtype = right.actual.type;
         Sort rsort = right.actual.sort;
