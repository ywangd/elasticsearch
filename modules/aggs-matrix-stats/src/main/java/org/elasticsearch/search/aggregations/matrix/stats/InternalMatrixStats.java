--- conflicted
+++ resolved
@@ -113,19 +113,6 @@
         return builder;
     }
 
-<<<<<<< HEAD
-//    @Override
-//    protected int doHashCode() {
-//        return Objects.hash(stats, results);
-//    }
-//
-//    @Override
-//    protected boolean doEquals(Object obj) {
-//        InternalMatrixStats other = (InternalMatrixStats) obj;
-//        return Objects.equals(this.stats, other.stats) &&
-//            Objects.equals(this.results, other.results);
-//    }
-=======
     @Override
     public Object getProperty(List<String> path) {
         if (path.isEmpty()) {
@@ -180,21 +167,4 @@
         }
         return new InternalMatrixStats(name, runningStats.docCount, runningStats, null, pipelineAggregators(), getMetaData());
     }
-
-    @Override
-    public int hashCode() {
-        return Objects.hash(super.hashCode(), stats, results);
-    }
-
-    @Override
-    public boolean equals(Object obj) {
-        if (this == obj) return true;
-        if (obj == null || getClass() != obj.getClass()) return false;
-        if (super.equals(obj) == false) return false;
-
-        InternalMatrixStats other = (InternalMatrixStats) obj;
-        return Objects.equals(this.stats, other.stats) &&
-            Objects.equals(this.results, other.results);
-    }
->>>>>>> 9f297498
 }