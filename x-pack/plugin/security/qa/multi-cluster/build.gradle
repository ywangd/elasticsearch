--- conflicted
+++ resolved
@@ -14,9 +14,7 @@
 
 dependencies {
   clusterModules(project(":modules:analysis-common"))
-<<<<<<< HEAD
   clusterModules project(':x-pack:plugin:ccr')
-=======
 }
 
 tasks.named("javaRestTest") {
@@ -31,5 +29,4 @@
     systemProperty("tests.old_cluster_version", bwcVersion)
     include '**/RemoteClusterSecurityBwcRestIT.class'
   }
->>>>>>> 36923542
 }