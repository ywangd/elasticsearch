/*
 * Copyright Elasticsearch B.V. and/or licensed to Elasticsearch B.V. under one
 * or more contributor license agreements. Licensed under the Elastic License
 * 2.0; you may not use this file except in compliance with the Elastic License
 * 2.0.
 */

package org.elasticsearch.xpack.security.authc.service;

import org.apache.logging.log4j.Level;
import org.apache.logging.log4j.LogManager;
import org.apache.logging.log4j.Logger;
import org.apache.lucene.util.SetOnce;
import org.elasticsearch.ElasticsearchException;
import org.elasticsearch.ElasticsearchSecurityException;
import org.elasticsearch.Version;
import org.elasticsearch.action.ActionListener;
import org.elasticsearch.action.support.PlainActionFuture;
import org.elasticsearch.common.Strings;
import org.elasticsearch.common.SuppressForbidden;
import org.elasticsearch.common.logging.Loggers;
import org.elasticsearch.common.settings.SecureString;
import org.elasticsearch.common.settings.Settings;
import org.elasticsearch.common.transport.BoundTransportAddress;
import org.elasticsearch.common.transport.TransportAddress;
import org.elasticsearch.common.util.concurrent.ThreadContext;
import org.elasticsearch.test.ESTestCase;
import org.elasticsearch.test.MockLogAppender;
import org.elasticsearch.transport.Transport;
import org.elasticsearch.xpack.core.security.action.service.TokenInfo;
import org.elasticsearch.xpack.core.security.authc.Authentication;
import org.elasticsearch.xpack.core.security.authc.service.ServiceAccountSettings;
import org.elasticsearch.xpack.core.security.authz.RoleDescriptor;
import org.elasticsearch.xpack.core.security.support.ValidationTests;
import org.elasticsearch.xpack.core.security.user.User;
import org.elasticsearch.xpack.security.authc.service.ServiceAccount.ServiceAccountId;
import org.elasticsearch.xpack.security.authc.support.HttpTlsRuntimeCheck;
import org.junit.Before;

import java.io.ByteArrayOutputStream;
import java.io.IOException;
import java.net.InetAddress;
import java.net.UnknownHostException;
import java.nio.charset.StandardCharsets;
import java.util.Arrays;
import java.util.Base64;
import java.util.List;
import java.util.Locale;
import java.util.Map;
import java.util.Set;
import java.util.concurrent.ExecutionException;

import static org.hamcrest.Matchers.containsString;
import static org.hamcrest.Matchers.equalTo;
import static org.hamcrest.Matchers.is;
import static org.mockito.Matchers.any;
import static org.mockito.Matchers.eq;
import static org.mockito.Mockito.doAnswer;
import static org.mockito.Mockito.mock;
import static org.mockito.Mockito.when;

public class ServiceAccountServiceTests extends ESTestCase {

    private ThreadContext threadContext;
    private ServiceAccountTokenStore serviceAccountTokenStore;
    private ServiceAccountService serviceAccountService;
    private Transport transport;

    @Before
    @SuppressForbidden(reason = "Allow accessing localhost")
    public void init() throws UnknownHostException {
        threadContext = new ThreadContext(Settings.EMPTY);
        serviceAccountTokenStore = mock(ServiceAccountTokenStore.class);
        final Settings.Builder builder = Settings.builder()
            .put("xpack.security.enabled", true);
        transport = mock(Transport.class);
        final TransportAddress transportAddress;
        if (randomBoolean()) {
            transportAddress = new TransportAddress(TransportAddress.META_ADDRESS, 9300);
        } else {
            transportAddress = new TransportAddress(InetAddress.getLocalHost(), 9300);
        }
        if (randomBoolean()) {
            builder.put("xpack.security.http.ssl.enabled", true);
        } else {
            builder.put("discovery.type", "single-node");
        }
        when(transport.boundAddress()).thenReturn(
            new BoundTransportAddress(new TransportAddress[] { transportAddress }, transportAddress));
        serviceAccountService = new ServiceAccountService(
            serviceAccountTokenStore,
            new HttpTlsRuntimeCheck(builder.build(), new SetOnce<>(transport)));
    }

    public void testGetServiceAccountPrincipals() {
        assertThat(ServiceAccountService.getServiceAccountPrincipals(), equalTo(Set.of("elastic/fleet-server")));
    }

    public void testTryParseToken() throws IOException, IllegalAccessException {
        // Null for null
        assertNull(ServiceAccountService.tryParseToken(null));

        final byte[] magicBytes = { 0, 1, 0, 1 };

        final Logger satLogger = LogManager.getLogger(ServiceAccountToken.class);
        Loggers.setLevel(satLogger, Level.TRACE);
        final Logger sasLogger = LogManager.getLogger(ServiceAccountService.class);
        Loggers.setLevel(sasLogger, Level.TRACE);

        final MockLogAppender appender = new MockLogAppender();
        Loggers.addAppender(satLogger, appender);
        Loggers.addAppender(sasLogger, appender);
        appender.start();

        try {
            // Less than 4 bytes
            appender.addExpectation(new MockLogAppender.SeenEventExpectation(
                "less than 4 bytes", ServiceAccountToken.class.getName(), Level.TRACE,
                "service account token expects the 4 leading bytes")
            );
            final SecureString bearerString0 = createBearerString(List.of(Arrays.copyOfRange(magicBytes, 0, randomIntBetween(0, 3))));
            assertNull(ServiceAccountService.tryParseToken(bearerString0));
            appender.assertAllExpectationsMatched();

            // Prefix mismatch
            appender.addExpectation(new MockLogAppender.SeenEventExpectation(
                "prefix mismatch", ServiceAccountToken.class.getName(), Level.TRACE,
                "service account token expects the 4 leading bytes"
            ));
            final SecureString bearerString1 = createBearerString(List.of(
                new byte[] { randomValueOtherThan((byte) 0, ESTestCase::randomByte) },
                randomByteArrayOfLength(randomIntBetween(30, 50))));
            assertNull(ServiceAccountService.tryParseToken(bearerString1));
            appender.assertAllExpectationsMatched();

            // No colon
            appender.addExpectation(new MockLogAppender.SeenEventExpectation(
                "no colon", ServiceAccountToken.class.getName(), Level.TRACE,
                "failed to extract qualified service token name and secret, missing ':'"
            ));
            final SecureString bearerString2 = createBearerString(List.of(
                magicBytes,
                randomAlphaOfLengthBetween(30, 50).getBytes(StandardCharsets.UTF_8)));
            assertNull(ServiceAccountService.tryParseToken(bearerString2));
            appender.assertAllExpectationsMatched();

            // Invalid delimiter for qualified name
            appender.addExpectation(new MockLogAppender.SeenEventExpectation(
                "invalid delimiter for qualified name", ServiceAccountToken.class.getName(), Level.TRACE,
                "The qualified name of a service token should take format of 'namespace/service_name/token_name'"
            ));
            if (randomBoolean()) {
                final SecureString bearerString3 = createBearerString(List.of(
                    magicBytes,
                    (randomAlphaOfLengthBetween(10, 20) + ":" + randomAlphaOfLengthBetween(10, 20)).getBytes(StandardCharsets.UTF_8)
                ));
                assertNull(ServiceAccountService.tryParseToken(bearerString3));
            } else {
                final SecureString bearerString3 = createBearerString(List.of(
                    magicBytes,
                    (randomAlphaOfLengthBetween(3, 8) + "/" + randomAlphaOfLengthBetween(3, 8)
                        + ":" + randomAlphaOfLengthBetween(10, 20)).getBytes(StandardCharsets.UTF_8)
                ));
                assertNull(ServiceAccountService.tryParseToken(bearerString3));
            }
            appender.assertAllExpectationsMatched();

            // Invalid token name
            appender.addExpectation(new MockLogAppender.SeenEventExpectation(
                "invalid token name", ServiceAccountService.class.getName(), Level.TRACE,
                "Cannot parse possible service account token"
            ));
            final SecureString bearerString4 = createBearerString(List.of(
                magicBytes,
                (randomAlphaOfLengthBetween(3, 8) + "/" + randomAlphaOfLengthBetween(3, 8)
                    + "/" + randomValueOtherThanMany(n -> n.contains("/"), ValidationTests::randomInvalidTokenName)
                    + ":" + randomAlphaOfLengthBetween(10, 20)).getBytes(StandardCharsets.UTF_8)
            ));
            assertNull(ServiceAccountService.tryParseToken(bearerString4));
            appender.assertAllExpectationsMatched();

            // Everything is good
            final String namespace = randomAlphaOfLengthBetween(3, 8);
            final String serviceName = randomAlphaOfLengthBetween(3, 8);
            final String tokenName = ValidationTests.randomTokenName();
            final ServiceAccountId accountId = new ServiceAccountId(namespace, serviceName);
            final String secret = randomAlphaOfLengthBetween(10, 20);
            final SecureString bearerString5 = createBearerString(List.of(
                magicBytes,
                (namespace + "/" + serviceName + "/" + tokenName + ":" + secret).getBytes(StandardCharsets.UTF_8)
            ));
            final ServiceAccountToken serviceAccountToken1 = ServiceAccountService.tryParseToken(bearerString5);
            final ServiceAccountToken serviceAccountToken2 = new ServiceAccountToken(accountId, tokenName,
                new SecureString(secret.toCharArray()));
            assertThat(serviceAccountToken1, equalTo(serviceAccountToken2));

            // Serialise and de-serialise service account token
            final ServiceAccountToken parsedToken = ServiceAccountService.tryParseToken(serviceAccountToken2.asBearerString());
            assertThat(parsedToken, equalTo(serviceAccountToken2));

            // Invalid magic byte
            appender.addExpectation(new MockLogAppender.SeenEventExpectation(
                "invalid magic byte again", ServiceAccountToken.class.getName(), Level.TRACE,
                "service account token expects the 4 leading bytes"
            ));
            assertNull(ServiceAccountService.tryParseToken(
                new SecureString("AQEAAWVsYXN0aWMvZmxlZXQvdG9rZW4xOnN1cGVyc2VjcmV0".toCharArray())));
            appender.assertAllExpectationsMatched();

            // No colon
            appender.addExpectation(new MockLogAppender.SeenEventExpectation(
                "no colon again", ServiceAccountToken.class.getName(), Level.TRACE,
                "failed to extract qualified service token name and secret, missing ':'"
            ));
            assertNull(ServiceAccountService.tryParseToken(
                new SecureString("AAEAAWVsYXN0aWMvZmxlZXQvdG9rZW4xX3N1cGVyc2VjcmV0".toCharArray())));
            appender.assertAllExpectationsMatched();

            // Invalid qualified name
            appender.addExpectation(new MockLogAppender.SeenEventExpectation(
                "invalid delimiter for qualified name again", ServiceAccountToken.class.getName(), Level.TRACE,
                "The qualified name of a service token should take format of 'namespace/service_name/token_name'"
            ));
            assertNull(ServiceAccountService.tryParseToken(
                new SecureString("AAEAAWVsYXN0aWMvZmxlZXRfdG9rZW4xOnN1cGVyc2VjcmV0".toCharArray())));
            appender.assertAllExpectationsMatched();

            // Invalid token name
            appender.addExpectation(new MockLogAppender.SeenEventExpectation(
                "invalid token name again", ServiceAccountService.class.getName(), Level.TRACE,
                "Cannot parse possible service account token"
            ));
            assertNull(ServiceAccountService.tryParseToken(
                new SecureString("AAEAAWVsYXN0aWMvZmxlZXQvdG9rZW4hOnN1cGVyc2VjcmV0".toCharArray())));
            appender.assertAllExpectationsMatched();

            // everything is fine
            assertThat(ServiceAccountService.tryParseToken(
                new SecureString("AAEAAWVsYXN0aWMvZmxlZXQtc2VydmVyL3Rva2VuMTpzdXBlcnNlY3JldA".toCharArray())),
                equalTo(new ServiceAccountToken(new ServiceAccountId("elastic", "fleet-server"), "token1",
                    new SecureString("supersecret".toCharArray()))));
        } finally {
            appender.stop();
            Loggers.setLevel(satLogger, Level.INFO);
            Loggers.setLevel(sasLogger, Level.INFO);
            Loggers.removeAppender(satLogger, appender);
            Loggers.removeAppender(sasLogger, appender);
        }
    }

    public void testTryAuthenticateBearerToken() throws ExecutionException, InterruptedException {
        // Valid token
        final PlainActionFuture<Authentication> future5 = new PlainActionFuture<>();
        final TokenInfo.TokenSource tokenSource = randomFrom(TokenInfo.TokenSource.values());

        doAnswer(invocationOnMock -> {
            @SuppressWarnings("unchecked")
            final ActionListener<ServiceAccountTokenStore.StoreAuthenticationResult> listener =
                (ActionListener<ServiceAccountTokenStore.StoreAuthenticationResult>) invocationOnMock.getArguments()[1];
            listener.onResponse(new ServiceAccountTokenStore.StoreAuthenticationResult(true, tokenSource));
            return null;
        }).when(serviceAccountTokenStore).authenticate(any(), any());
        final String nodeName = randomAlphaOfLengthBetween(3, 8);
        serviceAccountService.authenticateToken(
            new ServiceAccountToken(new ServiceAccountId("elastic", "fleet-server"), "token1",
                new SecureString("super-secret-value".toCharArray())),
            nodeName, future5);
        assertThat(future5.get(), equalTo(
            new Authentication(
                new User("elastic/fleet-server", Strings.EMPTY_ARRAY, "Service account - elastic/fleet-server", null,
                    Map.of("_elastic_service_account", true), true),
                new Authentication.RealmRef(ServiceAccountSettings.REALM_NAME, ServiceAccountSettings.REALM_TYPE, nodeName),
                null, Version.CURRENT, Authentication.AuthenticationType.TOKEN,
                Map.of("_token_name", "token1", "_token_source", tokenSource.name().toLowerCase(Locale.ROOT))
            )
        ));
    }

    public void testAuthenticateWithToken() throws ExecutionException, InterruptedException, IllegalAccessException {
        final Logger sasLogger = LogManager.getLogger(ServiceAccountService.class);
        Loggers.setLevel(sasLogger, Level.TRACE);

        final MockLogAppender appender = new MockLogAppender();
        Loggers.addAppender(sasLogger, appender);
        appender.start();

        try {
            // non-elastic service account
            final ServiceAccountId accountId1 = new ServiceAccountId(
                randomValueOtherThan(ElasticServiceAccounts.NAMESPACE, () -> randomAlphaOfLengthBetween(3, 8)),
                randomAlphaOfLengthBetween(3, 8));
            appender.addExpectation(new MockLogAppender.SeenEventExpectation(
                "non-elastic service account", ServiceAccountService.class.getName(), Level.DEBUG,
                "only [elastic] service accounts are supported, but received [" + accountId1.asPrincipal() + "]"
            ));
            final SecureString secret = new SecureString(randomAlphaOfLength(20).toCharArray());
            final ServiceAccountToken token1 = new ServiceAccountToken(accountId1, randomAlphaOfLengthBetween(3, 8), secret);
            final PlainActionFuture<Authentication> future1 = new PlainActionFuture<>();
            serviceAccountService.authenticateToken(token1, randomAlphaOfLengthBetween(3, 8), future1);
            final ExecutionException e1 = expectThrows(ExecutionException.class, future1::get);
            assertThat(e1.getCause().getClass(), is(ElasticsearchSecurityException.class));
            assertThat(e1.getMessage(), containsString("failed to authenticate service account ["
                + token1.getAccountId().asPrincipal() + "] with token name [" + token1.getTokenName() + "]"));
            appender.assertAllExpectationsMatched();

            // Unknown elastic service name
            final ServiceAccountId accountId2 = new ServiceAccountId(
                ElasticServiceAccounts.NAMESPACE,
                randomValueOtherThan("fleet-server", () -> randomAlphaOfLengthBetween(3, 8)));
            appender.addExpectation(new MockLogAppender.SeenEventExpectation(
                "unknown elastic service name", ServiceAccountService.class.getName(), Level.DEBUG,
                "the [" + accountId2.asPrincipal() + "] service account does not exist"
            ));
            final ServiceAccountToken token2 = new ServiceAccountToken(accountId2, randomAlphaOfLengthBetween(3, 8), secret);
            final PlainActionFuture<Authentication> future2 = new PlainActionFuture<>();
            serviceAccountService.authenticateToken(token2, randomAlphaOfLengthBetween(3, 8), future2);
            final ExecutionException e2 = expectThrows(ExecutionException.class, future2::get);
            assertThat(e2.getCause().getClass(), is(ElasticsearchSecurityException.class));
            assertThat(e2.getMessage(), containsString("failed to authenticate service account ["
                + token2.getAccountId().asPrincipal() + "] with token name [" + token2.getTokenName() + "]"));
            appender.assertAllExpectationsMatched();

            // Length of secret value is too short
            final ServiceAccountId accountId3 = new ServiceAccountId(ElasticServiceAccounts.NAMESPACE, "fleet-server");
            final SecureString secret3 = new SecureString(randomAlphaOfLengthBetween(1, 9).toCharArray());
            final ServiceAccountToken token3 = new ServiceAccountToken(accountId3, randomAlphaOfLengthBetween(3, 8), secret3);
            appender.addExpectation(new MockLogAppender.SeenEventExpectation(
                "secret value too short", ServiceAccountService.class.getName(), Level.DEBUG,
                "the provided credential has length [" + secret3.length()
                    + "] but a token's secret value must be at least [10] characters"
            ));
            final PlainActionFuture<Authentication> future3 = new PlainActionFuture<>();
            serviceAccountService.authenticateToken(token3, randomAlphaOfLengthBetween(3, 8), future3);
            final ExecutionException e3 = expectThrows(ExecutionException.class, future3::get);
            assertThat(e3.getCause().getClass(), is(ElasticsearchSecurityException.class));
            assertThat(e3.getMessage(), containsString("failed to authenticate service account ["
                + token3.getAccountId().asPrincipal() + "] with token name [" + token3.getTokenName() + "]"));
            appender.assertAllExpectationsMatched();

            // Success based on credential store
            final ServiceAccountId accountId4 = new ServiceAccountId(ElasticServiceAccounts.NAMESPACE, "fleet-server");
            final ServiceAccountToken token4 = new ServiceAccountToken(accountId4, randomAlphaOfLengthBetween(3, 8), secret);
            final ServiceAccountToken token5 = new ServiceAccountToken(accountId4, randomAlphaOfLengthBetween(3, 8),
                new SecureString(randomAlphaOfLength(20).toCharArray()));
            final TokenInfo.TokenSource tokenSource = randomFrom(TokenInfo.TokenSource.values());
            final String nodeName = randomAlphaOfLengthBetween(3, 8);
            doAnswer(invocationOnMock -> {
                @SuppressWarnings("unchecked")
                final ActionListener<ServiceAccountTokenStore.StoreAuthenticationResult> listener =
                    (ActionListener<ServiceAccountTokenStore.StoreAuthenticationResult>) invocationOnMock.getArguments()[1];
                listener.onResponse(new ServiceAccountTokenStore.StoreAuthenticationResult(true, tokenSource));
                return null;
            }).when(serviceAccountTokenStore).authenticate(eq(token4), any());

            doAnswer(invocationOnMock -> {
                @SuppressWarnings("unchecked")
                final ActionListener<ServiceAccountTokenStore.StoreAuthenticationResult> listener =
                    (ActionListener<ServiceAccountTokenStore.StoreAuthenticationResult>) invocationOnMock.getArguments()[1];
                listener.onResponse(new ServiceAccountTokenStore.StoreAuthenticationResult(false, tokenSource));
                return null;
            }).when(serviceAccountTokenStore).authenticate(eq(token5), any());

            final PlainActionFuture<Authentication> future4 = new PlainActionFuture<>();
            serviceAccountService.authenticateToken(token4, nodeName, future4);
            final Authentication authentication = future4.get();
            assertThat(authentication, equalTo(new Authentication(
                new User("elastic/fleet-server", Strings.EMPTY_ARRAY,
                    "Service account - elastic/fleet-server", null,
                    Map.of("_elastic_service_account", true),
                    true),
                new Authentication.RealmRef(ServiceAccountSettings.REALM_NAME, ServiceAccountSettings.REALM_TYPE, nodeName),
                null, Version.CURRENT, Authentication.AuthenticationType.TOKEN,
<<<<<<< HEAD
                Map.of("_token_name", token3.getTokenName(), "_token_source", tokenSource.name().toLowerCase(Locale.ROOT))
            )));

            appender.addExpectation(new MockLogAppender.SeenEventExpectation(
                "invalid credential", ServiceAccountService.class.getName(), Level.DEBUG,
                "failed to authenticate service account [" + token4.getAccountId().asPrincipal()
                    + "] with token name [" + token4.getTokenName() + "]"
=======
                Map.of("_token_name", token4.getTokenName())
            )));

            appender.addExpectation(new MockLogAppender.SeenEventExpectation(
                "non-elastic service account", ServiceAccountService.class.getName(), Level.DEBUG,
                "failed to authenticate service account [" + token5.getAccountId().asPrincipal()
                    + "] with token name [" + token5.getTokenName() + "]"
>>>>>>> dfa59037
            ));
            final PlainActionFuture<Authentication> future5 = new PlainActionFuture<>();
            serviceAccountService.authenticateToken(token5, nodeName, future5);
            final ExecutionException e5 = expectThrows(ExecutionException.class, future5::get);
            assertThat(e5.getCause().getClass(), is(ElasticsearchSecurityException.class));
            assertThat(e5.getMessage(), containsString("failed to authenticate service account ["
                + token5.getAccountId().asPrincipal() + "] with token name [" + token5.getTokenName() + "]"));
            appender.assertAllExpectationsMatched();
        } finally {
            appender.stop();
            Loggers.setLevel(sasLogger, Level.INFO);
            Loggers.removeAppender(sasLogger, appender);
        }
    }

    public void testGetRoleDescriptor() throws ExecutionException, InterruptedException {
        final TokenInfo.TokenSource tokenSource = randomFrom(TokenInfo.TokenSource.values());
        final Authentication auth1 = new Authentication(
            new User("elastic/fleet-server",
                Strings.EMPTY_ARRAY,
                "Service account - elastic/fleet-server",
                null,
                Map.of("_elastic_service_account", true),
                true),
            new Authentication.RealmRef(
                ServiceAccountSettings.REALM_NAME, ServiceAccountSettings.REALM_TYPE, randomAlphaOfLengthBetween(3, 8)),
            null,
            Version.CURRENT,
            Authentication.AuthenticationType.TOKEN,
            Map.of("_token_name", randomAlphaOfLengthBetween(3, 8), "_token_source", tokenSource.name().toLowerCase(Locale.ROOT)));

        final PlainActionFuture<RoleDescriptor> future1 = new PlainActionFuture<>();
        serviceAccountService.getRoleDescriptor(auth1, future1);
        final RoleDescriptor roleDescriptor1 = future1.get();
        assertNotNull(roleDescriptor1);
        assertThat(roleDescriptor1.getName(), equalTo("elastic/fleet-server"));

        final String username =
            randomValueOtherThan("elastic/fleet-server", () -> randomAlphaOfLengthBetween(3, 8) + "/" + randomAlphaOfLengthBetween(3, 8));
        final Authentication auth2 = new Authentication(
            new User(username, Strings.EMPTY_ARRAY, "Service account - " + username, null,
                Map.of("_elastic_service_account", true), true),
            new Authentication.RealmRef(
                ServiceAccountSettings.REALM_NAME, ServiceAccountSettings.REALM_TYPE, randomAlphaOfLengthBetween(3, 8)),
            null,
            Version.CURRENT,
            Authentication.AuthenticationType.TOKEN,
            Map.of("_token_name", randomAlphaOfLengthBetween(3, 8), "_token_source", tokenSource.name().toLowerCase(Locale.ROOT)));
        final PlainActionFuture<RoleDescriptor> future2 = new PlainActionFuture<>();
        serviceAccountService.getRoleDescriptor(auth2, future2);
        final ElasticsearchSecurityException e = expectThrows(ElasticsearchSecurityException.class, future2::actionGet);
        assertThat(e.getMessage(), containsString(
            "cannot load role for service account [" + username + "] - no such service account"));
    }

    public void testTlsRequired() {
        final Settings settings = Settings.builder()
            .put("xpack.security.http.ssl.enabled", false)
            .build();
        final TransportAddress transportAddress = new TransportAddress(TransportAddress.META_ADDRESS, 9300);
        when(transport.boundAddress()).thenReturn(
            new BoundTransportAddress(new TransportAddress[] { transportAddress }, transportAddress));

        final ServiceAccountService service = new ServiceAccountService(
            serviceAccountTokenStore,
            new HttpTlsRuntimeCheck(settings, new SetOnce<>(transport)));

        final PlainActionFuture<Authentication> future1 = new PlainActionFuture<>();
        service.authenticateToken(mock(ServiceAccountToken.class), randomAlphaOfLengthBetween(3, 8), future1);
        final ElasticsearchException e1 = expectThrows(ElasticsearchException.class, future1::actionGet);
        assertThat(e1.getMessage(), containsString("[service account authentication] requires TLS for the HTTP interface"));

        final PlainActionFuture<RoleDescriptor> future2 = new PlainActionFuture<>();
        final TokenInfo.TokenSource tokenSource = randomFrom(TokenInfo.TokenSource.values());
        final Authentication authentication = new Authentication(mock(User.class),
            new Authentication.RealmRef(
                ServiceAccountSettings.REALM_NAME, ServiceAccountSettings.REALM_TYPE,
                randomAlphaOfLengthBetween(3, 8)),
            null,
            Version.CURRENT,
            Authentication.AuthenticationType.TOKEN,
            Map.of("_token_name", randomAlphaOfLengthBetween(3, 8), "_token_source", tokenSource.name().toLowerCase(Locale.ROOT)));
        service.getRoleDescriptor(authentication, future2);
        final ElasticsearchException e2 = expectThrows(ElasticsearchException.class, future2::actionGet);
        assertThat(e2.getMessage(), containsString("[service account role descriptor resolving] requires TLS for the HTTP interface"));
    }

    private SecureString createBearerString(List<byte[]> bytesList) throws IOException {
        try (ByteArrayOutputStream out = new ByteArrayOutputStream()) {
            for (byte[] bytes : bytesList) {
                out.write(bytes);
            }
            return new SecureString(Base64.getEncoder().withoutPadding().encodeToString(out.toByteArray()).toCharArray());
        }
    }
}<|MERGE_RESOLUTION|>--- conflicted
+++ resolved
@@ -370,23 +370,13 @@
                     true),
                 new Authentication.RealmRef(ServiceAccountSettings.REALM_NAME, ServiceAccountSettings.REALM_TYPE, nodeName),
                 null, Version.CURRENT, Authentication.AuthenticationType.TOKEN,
-<<<<<<< HEAD
-                Map.of("_token_name", token3.getTokenName(), "_token_source", tokenSource.name().toLowerCase(Locale.ROOT))
+                Map.of("_token_name", token4.getTokenName(), "_token_source", tokenSource.name().toLowerCase(Locale.ROOT))
             )));
 
             appender.addExpectation(new MockLogAppender.SeenEventExpectation(
                 "invalid credential", ServiceAccountService.class.getName(), Level.DEBUG,
-                "failed to authenticate service account [" + token4.getAccountId().asPrincipal()
-                    + "] with token name [" + token4.getTokenName() + "]"
-=======
-                Map.of("_token_name", token4.getTokenName())
-            )));
-
-            appender.addExpectation(new MockLogAppender.SeenEventExpectation(
-                "non-elastic service account", ServiceAccountService.class.getName(), Level.DEBUG,
                 "failed to authenticate service account [" + token5.getAccountId().asPrincipal()
                     + "] with token name [" + token5.getTokenName() + "]"
->>>>>>> dfa59037
             ));
             final PlainActionFuture<Authentication> future5 = new PlainActionFuture<>();
             serviceAccountService.authenticateToken(token5, nodeName, future5);
