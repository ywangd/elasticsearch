/*
 * Copyright Elasticsearch B.V. and/or licensed to Elasticsearch B.V. under one
 * or more contributor license agreements. Licensed under the Elastic License
 * 2.0; you may not use this file except in compliance with the Elastic License
 * 2.0.
 */

package org.elasticsearch.xpack.security.authc.service;

import org.elasticsearch.Version;
import org.elasticsearch.client.Client;
import org.elasticsearch.common.Strings;
import org.elasticsearch.common.cache.Cache;
import org.elasticsearch.common.settings.Settings;
import org.elasticsearch.common.util.concurrent.ListenableFuture;
import org.elasticsearch.node.Node;
import org.elasticsearch.test.SecuritySingleNodeTestCase;
import org.elasticsearch.xpack.core.security.action.service.CreateServiceAccountTokenAction;
import org.elasticsearch.xpack.core.security.action.service.CreateServiceAccountTokenRequest;
import org.elasticsearch.xpack.core.security.action.service.CreateServiceAccountTokenResponse;
import org.elasticsearch.xpack.core.security.action.service.DeleteServiceAccountTokenAction;
import org.elasticsearch.xpack.core.security.action.service.DeleteServiceAccountTokenRequest;
import org.elasticsearch.xpack.core.security.action.service.DeleteServiceAccountTokenResponse;
import org.elasticsearch.xpack.core.security.action.user.AuthenticateAction;
import org.elasticsearch.xpack.core.security.action.user.AuthenticateRequest;
import org.elasticsearch.xpack.core.security.action.user.AuthenticateResponse;
import org.elasticsearch.xpack.core.security.authc.Authentication;
import org.elasticsearch.xpack.core.security.user.User;

import java.util.Map;

import static org.elasticsearch.test.SecuritySettingsSource.addSSLSettingsForNodePEMFiles;
import static org.hamcrest.Matchers.equalTo;
import static org.hamcrest.Matchers.is;

public class ServiceAccountSingleNodeTests extends SecuritySingleNodeTestCase {

    private static final String BEARER_TOKEN = "AAEAAWVsYXN0aWMvZmxlZXQtc2VydmVyL3Rva2VuMTpyNXdkYmRib1FTZTl2R09Ld2FKR0F3";

    @Override
    protected Settings nodeSettings() {
        Settings.Builder builder = Settings.builder().put(super.nodeSettings());
        addSSLSettingsForNodePEMFiles(builder, "xpack.security.http.", true);
        builder.put("xpack.security.http.ssl.enabled", true);
        return builder.build();
    }

    @Override
    protected boolean addMockHttpTransport() {
        return false; // enable http
    }

    @Override
    protected boolean transportSSLEnabled() {
        return true;
    }

    @Override
    protected String configServiceTokens() {
        return super.configServiceTokens()
            + "elastic/fleet-server/token1:"
            + "{PBKDF2_STRETCH}10000$8QN+eThJEaCd18sCP0nfzxJq2D9yhmSZgI20TDooYcE=$+0ELfqW4D2+/SlHvm/885dzv67qO2SMJg32Mv/9epXk=";
    }

    public void testAuthenticateWithServiceFileToken() {
        final AuthenticateRequest authenticateRequest = new AuthenticateRequest("elastic/fleet-server");
        final AuthenticateResponse authenticateResponse =
            createServiceAccountClient().execute(AuthenticateAction.INSTANCE, authenticateRequest).actionGet();
        final String nodeName = node().settings().get(Node.NODE_NAME_SETTING.getKey());
        assertThat(authenticateResponse.authentication(), equalTo(
<<<<<<< HEAD
            new Authentication(
                new User("elastic/fleet-server", Strings.EMPTY_ARRAY, "Service account - elastic/fleet-server", null,
                    Map.of("_elastic_service_account", true, "_token_name", "token1"), true),
                new Authentication.RealmRef("service_account", "service_account", nodeName),
                null, Version.CURRENT, Authentication.AuthenticationType.TOKEN, Map.of()
            )
=======
           getExpectedAuthentication("token1")
>>>>>>> c7792d60
        ));
    }

    public void testApiServiceAccountToken() {
        final IndexServiceAccountsTokenStore store = node().injector().getInstance(IndexServiceAccountsTokenStore.class);
        final Cache<String, ListenableFuture<CachingServiceAccountsTokenStore.CachedResult>> cache = store.getCache();
        final CreateServiceAccountTokenRequest createServiceAccountTokenRequest =
            new CreateServiceAccountTokenRequest("elastic", "fleet-server", "api-token-1");
        final CreateServiceAccountTokenResponse createServiceAccountTokenResponse =
            client().execute(CreateServiceAccountTokenAction.INSTANCE, createServiceAccountTokenRequest).actionGet();
        assertThat(createServiceAccountTokenResponse.getName(), equalTo("api-token-1"));
        assertThat(cache.count(), equalTo(0));

        final AuthenticateRequest authenticateRequest = new AuthenticateRequest("elastic/fleet-server");
        final AuthenticateResponse authenticateResponse =
            createServiceAccountClient(createServiceAccountTokenResponse.getValue().toString())
                .execute(AuthenticateAction.INSTANCE, authenticateRequest).actionGet();
        assertThat(authenticateResponse.authentication(), equalTo(getExpectedAuthentication("api-token-1")));
        // cache is populated after authenticate
        assertThat(cache.count(), equalTo(1));

        final DeleteServiceAccountTokenRequest deleteServiceAccountTokenRequest =
            new DeleteServiceAccountTokenRequest("elastic", "fleet-server", "api-token-1");
        final DeleteServiceAccountTokenResponse deleteServiceAccountTokenResponse =
            client().execute(DeleteServiceAccountTokenAction.INSTANCE, deleteServiceAccountTokenRequest).actionGet();
        assertThat(deleteServiceAccountTokenResponse.found(), is(true));
        // cache is cleared after token deletion
        assertThat(cache.count(), equalTo(0));
    }

    private Client createServiceAccountClient() {
        return createServiceAccountClient(BEARER_TOKEN);
    }

    private Client createServiceAccountClient(String bearerString) {
        return client().filterWithHeader(Map.of("Authorization", "Bearer " + bearerString));
    }

    private Authentication getExpectedAuthentication(String tokenName) {
        final String nodeName = node().settings().get(Node.NODE_NAME_SETTING.getKey());
        return new Authentication(
            new User("elastic/fleet-server", Strings.EMPTY_ARRAY, "Service account - elastic/fleet-server", null,
                Map.of("_elastic_service_account", true), true),
            new Authentication.RealmRef("service_account", "service_account", nodeName),
            null, Version.CURRENT, Authentication.AuthenticationType.TOKEN, Map.of("_token_name", tokenName)
        );
    }
}<|MERGE_RESOLUTION|>--- conflicted
+++ resolved
@@ -68,16 +68,7 @@
             createServiceAccountClient().execute(AuthenticateAction.INSTANCE, authenticateRequest).actionGet();
         final String nodeName = node().settings().get(Node.NODE_NAME_SETTING.getKey());
         assertThat(authenticateResponse.authentication(), equalTo(
-<<<<<<< HEAD
-            new Authentication(
-                new User("elastic/fleet-server", Strings.EMPTY_ARRAY, "Service account - elastic/fleet-server", null,
-                    Map.of("_elastic_service_account", true, "_token_name", "token1"), true),
-                new Authentication.RealmRef("service_account", "service_account", nodeName),
-                null, Version.CURRENT, Authentication.AuthenticationType.TOKEN, Map.of()
-            )
-=======
            getExpectedAuthentication("token1")
->>>>>>> c7792d60
         ));
     }
 
