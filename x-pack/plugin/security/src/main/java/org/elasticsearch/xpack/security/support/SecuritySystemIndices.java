/*
 * Copyright Elasticsearch B.V. and/or licensed to Elasticsearch B.V. under one
 * or more contributor license agreements. Licensed under the Elastic License
 * 2.0; you may not use this file except in compliance with the Elastic License
 * 2.0.
 */

package org.elasticsearch.xpack.security.support;

import org.apache.logging.log4j.LogManager;
import org.apache.logging.log4j.Logger;
import org.elasticsearch.Version;
import org.elasticsearch.client.internal.Client;
import org.elasticsearch.cluster.metadata.IndexMetadata;
import org.elasticsearch.cluster.service.ClusterService;
import org.elasticsearch.common.settings.Settings;
import org.elasticsearch.indices.ExecutorNames;
import org.elasticsearch.indices.SystemIndexDescriptor;
import org.elasticsearch.xcontent.XContentBuilder;
import org.elasticsearch.xpack.core.security.index.RestrictedIndicesNames;

import java.io.IOException;
import java.io.UncheckedIOException;
import java.util.Collection;
import java.util.List;
import java.util.concurrent.atomic.AtomicBoolean;

import static org.elasticsearch.xcontent.XContentFactory.jsonBuilder;
import static org.elasticsearch.xpack.core.ClientHelper.SECURITY_ORIGIN;
import static org.elasticsearch.xpack.core.security.index.RestrictedIndicesNames.SECURITY_MAIN_ALIAS;
import static org.elasticsearch.xpack.core.security.index.RestrictedIndicesNames.SECURITY_TOKENS_ALIAS;
import static org.elasticsearch.xpack.security.support.SecurityIndexManager.SECURITY_VERSION_STRING;

/**
 * Responsible for handling system indices for the Security plugin
 */
public class SecuritySystemIndices {

    public static final int INTERNAL_MAIN_INDEX_FORMAT = 6;
    private static final int INTERNAL_TOKENS_INDEX_FORMAT = 7;
    private static final int INTERNAL_PROFILE_INDEX_FORMAT = 8;

    public static final String INTERNAL_SECURITY_PROFILE_INDEX_8 = ".security-profile-8";
    public static final String SECURITY_PROFILE_ALIAS = ".security-profile";

    private final Logger logger = LogManager.getLogger();

    private final SystemIndexDescriptor mainDescriptor;
    private final SystemIndexDescriptor tokenDescriptor;
    private final SystemIndexDescriptor profileDescriptor;
    private final AtomicBoolean initialized;
    private SecurityIndexManager mainIndexManager;
    private SecurityIndexManager tokenIndexManager;
    private SecurityIndexManager profileIndexManager;

    public SecuritySystemIndices() {
        this.mainDescriptor = getSecurityMainIndexDescriptor();
        this.tokenDescriptor = getSecurityTokenIndexDescriptor();
        this.profileDescriptor = getSecurityProfileIndexDescriptor();
        this.initialized = new AtomicBoolean(false);
        this.mainIndexManager = null;
        this.tokenIndexManager = null;
        this.profileIndexManager = null;
    }

    public Collection<SystemIndexDescriptor> getSystemIndexDescriptors() {
        return List.of(mainDescriptor, tokenDescriptor, profileDescriptor);
    }

    public void init(Client client, ClusterService clusterService) {
        if (this.initialized.compareAndSet(false, true) == false) {
            throw new IllegalStateException("Already initialized");
        }
        this.mainIndexManager = SecurityIndexManager.buildSecurityIndexManager(client, clusterService, mainDescriptor);
        this.tokenIndexManager = SecurityIndexManager.buildSecurityIndexManager(client, clusterService, tokenDescriptor);
        this.profileIndexManager = SecurityIndexManager.buildSecurityIndexManager(client, clusterService, profileDescriptor);
    }

    public SecurityIndexManager getMainIndexManager() {
        checkInitialized();
        return this.mainIndexManager;
    }

    public SecurityIndexManager getTokenIndexManager() {
        checkInitialized();
        return this.tokenIndexManager;
    }

    public SecurityIndexManager getProfileIndexManager() {
        return profileIndexManager;
    }

    private void checkInitialized() {
        if (this.initialized.get() == false) {
            String message = "Attempt access " + getClass().getSimpleName() + " before it is initialized";
            assert false : message;
            throw new IllegalStateException(message);
        }
    }

    private SystemIndexDescriptor getSecurityMainIndexDescriptor() {
        return SystemIndexDescriptor.builder()
            // This can't just be `.security-*` because that would overlap with the tokens index pattern
            .setIndexPattern(".security-[0-9]+*")
            .setPrimaryIndex(RestrictedIndicesNames.INTERNAL_SECURITY_MAIN_INDEX_7)
            .setDescription("Contains Security configuration")
            .setMappings(getMainIndexMappings())
            .setSettings(getMainIndexSettings())
            .setAliasName(SECURITY_MAIN_ALIAS)
            .setIndexFormat(INTERNAL_MAIN_INDEX_FORMAT)
            .setVersionMetaKey("security-version")
            .setOrigin(SECURITY_ORIGIN)
            .setThreadPools(ExecutorNames.CRITICAL_SYSTEM_INDEX_THREAD_POOLS)
            .build();
    }

    private Settings getMainIndexSettings() {
        return Settings.builder()
            .put(IndexMetadata.SETTING_NUMBER_OF_SHARDS, 1)
            .put(IndexMetadata.SETTING_NUMBER_OF_REPLICAS, 0)
            .put(IndexMetadata.SETTING_AUTO_EXPAND_REPLICAS, "0-1")
            .put(IndexMetadata.SETTING_PRIORITY, 1000)
            .put("index.refresh_interval", "1s")
            .put(IndexMetadata.INDEX_FORMAT_SETTING.getKey(), INTERNAL_MAIN_INDEX_FORMAT)
            .put("analysis.filter.email.type", "pattern_capture")
            .put("analysis.filter.email.preserve_original", true)
            .putList("analysis.filter.email.patterns", List.of("([^@]+)", "(\\p{L}+)", "(\\d+)", "@(.+)"))
            .put("analysis.analyzer.email.tokenizer", "uax_url_email")
            .putList("analysis.analyzer.email.filter", List.of("email", "lowercase", "unique"))
            .build();
    }

    private XContentBuilder getMainIndexMappings() {
        try {
            final XContentBuilder builder = jsonBuilder();
            builder.startObject();
            {
                builder.startObject("_meta");
                builder.field(SECURITY_VERSION_STRING, Version.CURRENT.toString());
                builder.endObject();

                builder.field("dynamic", "strict");
                builder.startObject("properties");
                {
                    builder.startObject("username");
                    builder.field("type", "keyword");
                    builder.endObject();

                    builder.startObject("roles");
                    builder.field("type", "keyword");
                    builder.endObject();

                    builder.startObject("role_templates");
                    {
                        builder.startObject("properties");
                        {
                            builder.startObject("template");
                            builder.field("type", "text");
                            builder.endObject();

                            builder.startObject("format");
                            builder.field("type", "keyword");
                            builder.endObject();
                        }
                        builder.endObject();
                    }
                    builder.endObject();

                    builder.startObject("password");
                    builder.field("type", "keyword");
                    builder.field("index", false);
                    builder.field("doc_values", false);
                    builder.endObject();

                    builder.startObject("full_name");
                    builder.field("type", "text");
                    builder.endObject();

                    builder.startObject("email");
                    builder.field("type", "text");
                    builder.field("analyzer", "email");
                    builder.endObject();

                    builder.startObject("metadata");
                    builder.field("type", "object");
                    builder.field("dynamic", false);
                    builder.endObject();

                    builder.startObject("metadata_flattened");
                    builder.field("type", "flattened");
                    builder.endObject();

                    builder.startObject("enabled");
                    builder.field("type", "boolean");
                    builder.endObject();

                    builder.startObject("cluster");
                    builder.field("type", "keyword");
                    builder.endObject();

                    builder.startObject("indices");
                    {
                        builder.field("type", "object");
                        builder.startObject("properties");
                        {
                            builder.startObject("field_security");
                            {
                                builder.startObject("properties");
                                {
                                    builder.startObject("grant");
                                    builder.field("type", "keyword");
                                    builder.endObject();

                                    builder.startObject("except");
                                    builder.field("type", "keyword");
                                    builder.endObject();
                                }
                                builder.endObject();
                            }
                            builder.endObject();

                            builder.startObject("names");
                            builder.field("type", "keyword");
                            builder.endObject();

                            builder.startObject("privileges");
                            builder.field("type", "keyword");
                            builder.endObject();

                            builder.startObject("query");
                            builder.field("type", "keyword");
                            builder.endObject();

                            builder.startObject("allow_restricted_indices");
                            builder.field("type", "boolean");
                            builder.endObject();
                        }
                        builder.endObject();
                    }
                    builder.endObject();

                    builder.startObject("applications");
                    {
                        builder.field("type", "object");
                        builder.startObject("properties");
                        {
                            builder.startObject("application");
                            builder.field("type", "keyword");
                            builder.endObject();

                            builder.startObject("privileges");
                            builder.field("type", "keyword");
                            builder.endObject();

                            builder.startObject("resources");
                            builder.field("type", "keyword");
                            builder.endObject();
                        }
                        builder.endObject();
                    }
                    builder.endObject();

                    builder.startObject("application");
                    builder.field("type", "keyword");
                    builder.endObject();

                    builder.startObject("global");
                    {
                        builder.field("type", "object");
                        builder.startObject("properties");
                        {
                            builder.startObject("application");
                            {
                                builder.field("type", "object");
                                builder.startObject("properties");
                                {
                                    builder.startObject("manage");
                                    {
                                        builder.field("type", "object");
                                        builder.startObject("properties");
                                        {
                                            builder.startObject("applications");
                                            builder.field("type", "keyword");
                                            builder.endObject();
                                        }
                                        builder.endObject();
                                    }
                                    builder.endObject();
                                }
                                builder.endObject();
                            }
                            builder.endObject();
                        }
                        builder.endObject();
                    }
                    builder.endObject();

                    builder.startObject("name");
                    builder.field("type", "keyword");
                    builder.endObject();

                    builder.startObject("run_as");
                    builder.field("type", "keyword");
                    builder.endObject();

                    builder.startObject("doc_type");
                    builder.field("type", "keyword");
                    builder.endObject();

                    builder.startObject("type");
                    builder.field("type", "keyword");
                    builder.endObject();

                    builder.startObject("actions");
                    builder.field("type", "keyword");
                    builder.endObject();

                    builder.startObject("expiration_time");
                    builder.field("type", "date");
                    builder.field("format", "epoch_millis");
                    builder.endObject();

                    builder.startObject("creation_time");
                    builder.field("type", "date");
                    builder.field("format", "epoch_millis");
                    builder.endObject();

                    builder.startObject("api_key_hash");
                    builder.field("type", "keyword");
                    builder.field("index", false);
                    builder.field("doc_values", false);
                    builder.endObject();

                    builder.startObject("api_key_invalidated");
                    builder.field("type", "boolean");
                    builder.endObject();

                    builder.startObject("role_descriptors");
                    builder.field("type", "object");
                    builder.field("enabled", false);
                    builder.endObject();

                    builder.startObject("limited_by_role_descriptors");
                    builder.field("type", "object");
                    builder.field("enabled", false);
                    builder.endObject();

                    builder.startObject("version");
                    builder.field("type", "integer");
                    builder.endObject();

                    builder.startObject("creator");
                    {
                        builder.field("type", "object");
                        builder.startObject("properties");
                        {
                            builder.startObject("principal");
                            builder.field("type", "keyword");
                            builder.endObject();

                            builder.startObject("full_name");
                            builder.field("type", "text");
                            builder.endObject();

                            builder.startObject("email");
                            builder.field("type", "text");
                            builder.field("analyzer", "email");
                            builder.endObject();

                            builder.startObject("metadata");
                            builder.field("type", "object");
                            builder.field("dynamic", false);
                            builder.endObject();

                            builder.startObject("realm");
                            builder.field("type", "keyword");
                            builder.endObject();

                            builder.startObject("realm_type");
                            builder.field("type", "keyword");
                            builder.endObject();
                        }
                        builder.endObject();
                    }
                    builder.endObject();

                    builder.startObject("rules");
                    builder.field("type", "object");
                    builder.field("dynamic", false);
                    builder.endObject();

                    builder.startObject("refresh_token");
                    {
                        builder.field("type", "object");
                        builder.startObject("properties");
                        {
                            builder.startObject("token");
                            builder.field("type", "keyword");
                            builder.endObject();

                            builder.startObject("refreshed");
                            builder.field("type", "boolean");
                            builder.endObject();

                            builder.startObject("refresh_time");
                            builder.field("type", "date");
                            builder.field("format", "epoch_millis");
                            builder.endObject();

                            builder.startObject("superseding");
                            {
                                builder.field("type", "object");
                                builder.startObject("properties");
                                {
                                    builder.startObject("encrypted_tokens");
                                    builder.field("type", "binary");
                                    builder.endObject();

                                    builder.startObject("encryption_iv");
                                    builder.field("type", "binary");
                                    builder.endObject();

                                    builder.startObject("encryption_salt");
                                    builder.field("type", "binary");
                                    builder.endObject();
                                }
                                builder.endObject();
                            }
                            builder.endObject();

                            builder.startObject("invalidated");
                            builder.field("type", "boolean");
                            builder.endObject();

                            builder.startObject("client");
                            {
                                builder.field("type", "object");
                                builder.startObject("properties");
                                {
                                    builder.startObject("type");
                                    builder.field("type", "keyword");
                                    builder.endObject();

                                    builder.startObject("user");
                                    builder.field("type", "keyword");
                                    builder.endObject();

                                    builder.startObject("realm");
                                    builder.field("type", "keyword");
                                    builder.endObject();
                                }
                                builder.endObject();
                            }
                            builder.endObject();
                        }
                        builder.endObject();
                    }
                    builder.endObject();

                    builder.startObject("access_token");
                    {
                        builder.field("type", "object");
                        builder.startObject("properties");
                        {
                            builder.startObject("user_token");
                            {
                                builder.field("type", "object");
                                builder.startObject("properties");
                                {
                                    builder.startObject("id");
                                    builder.field("type", "keyword");
                                    builder.endObject();

                                    builder.startObject("expiration_time");
                                    builder.field("type", "date");
                                    builder.field("format", "epoch_millis");
                                    builder.endObject();

                                    builder.startObject("version");
                                    builder.field("type", "integer");
                                    builder.endObject();

                                    builder.startObject("metadata");
                                    builder.field("type", "object");
                                    builder.field("dynamic", false);
                                    builder.endObject();

                                    builder.startObject("authentication");
                                    builder.field("type", "binary");
                                    builder.endObject();
                                }
                                builder.endObject();
                            }
                            builder.endObject();

                            builder.startObject("invalidated");
                            builder.field("type", "boolean");
                            builder.endObject();

                            builder.startObject("realm");
                            builder.field("type", "keyword");
                            builder.endObject();
                        }
                        builder.endObject();
                    }
                    builder.endObject();
                }
                builder.endObject();
            }
            builder.endObject();

            return builder;
        } catch (IOException e) {
            logger.fatal("Failed to build " + RestrictedIndicesNames.INTERNAL_SECURITY_MAIN_INDEX_7 + " index mappings", e);
            throw new UncheckedIOException(
                "Failed to build " + RestrictedIndicesNames.INTERNAL_SECURITY_MAIN_INDEX_7 + " index mappings",
                e
            );
        }
    }

    private SystemIndexDescriptor getSecurityTokenIndexDescriptor() {
        return SystemIndexDescriptor.builder()
            .setIndexPattern(".security-tokens-[0-9]+*")
            .setPrimaryIndex(RestrictedIndicesNames.INTERNAL_SECURITY_TOKENS_INDEX_7)
            .setDescription("Contains auth token data")
            .setMappings(getTokenIndexMappings())
            .setSettings(getTokenIndexSettings())
            .setAliasName(SECURITY_TOKENS_ALIAS)
            .setIndexFormat(INTERNAL_TOKENS_INDEX_FORMAT)
            .setVersionMetaKey(SECURITY_VERSION_STRING)
            .setOrigin(SECURITY_ORIGIN)
            .setThreadPools(ExecutorNames.CRITICAL_SYSTEM_INDEX_THREAD_POOLS)
            .build();
    }

    private static Settings getTokenIndexSettings() {
        return Settings.builder()
            .put(IndexMetadata.SETTING_NUMBER_OF_SHARDS, 1)
            .put(IndexMetadata.SETTING_NUMBER_OF_REPLICAS, 0)
            .put(IndexMetadata.SETTING_AUTO_EXPAND_REPLICAS, "0-1")
            .put(IndexMetadata.SETTING_PRIORITY, 1000)
            .put("index.refresh_interval", "1s")
            .put(IndexMetadata.INDEX_FORMAT_SETTING.getKey(), INTERNAL_TOKENS_INDEX_FORMAT)
            .build();
    }

    private XContentBuilder getTokenIndexMappings() {
        try {
            final XContentBuilder builder = jsonBuilder();

            builder.startObject();
            {
                builder.startObject("_meta");
                builder.field(SECURITY_VERSION_STRING, Version.CURRENT);
                builder.endObject();

                builder.field("dynamic", "strict");
                builder.startObject("properties");
                {
                    builder.startObject("doc_type");
                    builder.field("type", "keyword");
                    builder.endObject();

                    builder.startObject("creation_time");
                    builder.field("type", "date");
                    builder.field("format", "epoch_millis");
                    builder.endObject();

                    builder.startObject("refresh_token");
                    {
                        builder.field("type", "object");
                        builder.startObject("properties");
                        {
                            builder.startObject("token");
                            builder.field("type", "keyword");
                            builder.endObject();

                            builder.startObject("refreshed");
                            builder.field("type", "boolean");
                            builder.endObject();

                            builder.startObject("refresh_time");
                            builder.field("type", "date");
                            builder.field("format", "epoch_millis");
                            builder.endObject();

                            builder.startObject("superseding");
                            {
                                builder.field("type", "object");
                                builder.startObject("properties");
                                {
                                    builder.startObject("encrypted_tokens");
                                    builder.field("type", "binary");
                                    builder.endObject();

                                    builder.startObject("encryption_iv");
                                    builder.field("type", "binary");
                                    builder.endObject();

                                    builder.startObject("encryption_salt");
                                    builder.field("type", "binary");
                                    builder.endObject();
                                }
                                builder.endObject();
                            }
                            builder.endObject();

                            builder.startObject("invalidated");
                            builder.field("type", "boolean");
                            builder.endObject();

                            builder.startObject("client");
                            {
                                builder.field("type", "object");
                                builder.startObject("properties");
                                {
                                    builder.startObject("type");
                                    builder.field("type", "keyword");
                                    builder.endObject();

                                    builder.startObject("user");
                                    builder.field("type", "keyword");
                                    builder.endObject();

                                    builder.startObject("realm");
                                    builder.field("type", "keyword");
                                    builder.endObject();
                                }
                                builder.endObject();
                            }
                            builder.endObject();
                        }
                        builder.endObject();
                    }
                    builder.endObject();

                    builder.startObject("access_token");
                    {
                        builder.field("type", "object");
                        builder.startObject("properties");
                        {
                            builder.startObject("user_token");
                            {
                                builder.field("type", "object");
                                builder.startObject("properties");
                                {
                                    builder.startObject("id");
                                    builder.field("type", "keyword");
                                    builder.endObject();

                                    builder.startObject("expiration_time");
                                    builder.field("type", "date");
                                    builder.field("format", "epoch_millis");
                                    builder.endObject();

                                    builder.startObject("version");
                                    builder.field("type", "integer");
                                    builder.endObject();

                                    builder.startObject("metadata");
                                    builder.field("type", "object");
                                    builder.field("dynamic", false);
                                    builder.endObject();

                                    builder.startObject("authentication");
                                    builder.field("type", "binary");
                                    builder.endObject();
                                }
                                builder.endObject();
                            }
                            builder.endObject();

                            builder.startObject("invalidated");
                            builder.field("type", "boolean");
                            builder.endObject();

                            builder.startObject("realm");
                            builder.field("type", "keyword");
                            builder.endObject();
                        }
                        builder.endObject();
                    }
                    builder.endObject();
                }
                builder.endObject();
            }

            builder.endObject();
            return builder;
        } catch (IOException e) {
            throw new UncheckedIOException(
                "Failed to build " + RestrictedIndicesNames.INTERNAL_SECURITY_TOKENS_INDEX_7 + " index mappings",
                e
            );
        }
    }

    private SystemIndexDescriptor getSecurityProfileIndexDescriptor() {
        return SystemIndexDescriptor.builder()
            .setIndexPattern(".security-profile-[0-9]+*")
            .setPrimaryIndex(INTERNAL_SECURITY_PROFILE_INDEX_8)
            .setDescription("Contains user profile documents")
            .setMappings(getProfileIndexMappings())
            .setSettings(getProfileIndexSettings())
            .setAliasName(SECURITY_PROFILE_ALIAS)
            .setIndexFormat(INTERNAL_PROFILE_INDEX_FORMAT)
            .setVersionMetaKey(SECURITY_VERSION_STRING)
            .setOrigin(SECURITY_ORIGIN)
            .setThreadPools(ExecutorNames.CRITICAL_SYSTEM_INDEX_THREAD_POOLS)
            .build();
    }

    private Settings getProfileIndexSettings() {
        return Settings.builder()
            .put(IndexMetadata.SETTING_NUMBER_OF_SHARDS, 1)
            .put(IndexMetadata.SETTING_NUMBER_OF_REPLICAS, 0)
            .put(IndexMetadata.SETTING_AUTO_EXPAND_REPLICAS, "0-1")
            .put(IndexMetadata.SETTING_PRIORITY, 1000)
            .put("index.refresh_interval", "1s")
            .put(IndexMetadata.INDEX_FORMAT_SETTING.getKey(), INTERNAL_PROFILE_INDEX_FORMAT)
            .put("analysis.filter.email.type", "pattern_capture")
            .put("analysis.filter.email.preserve_original", true)
            .putList("analysis.filter.email.patterns", List.of("([^@]+)", "(\\p{L}+)", "(\\d+)", "@(.+)"))
            .put("analysis.analyzer.email.tokenizer", "uax_url_email")
            .putList("analysis.analyzer.email.filter", List.of("email", "lowercase", "unique"))
            .build();
    }

    private XContentBuilder getProfileIndexMappings() {
        try {
            final XContentBuilder builder = jsonBuilder();
            builder.startObject();
            {
                builder.startObject("_meta");
                builder.field(SECURITY_VERSION_STRING, Version.CURRENT.toString());
                builder.endObject();

                builder.field("dynamic", "strict");
                builder.startObject("properties");
                {
                    builder.startObject("user_profile");
                    {
                        builder.field("type", "object");
                        builder.startObject("properties");
                        {
                            builder.startObject("uid");
                            builder.field("type", "keyword");
                            builder.endObject();

                            builder.startObject("enabled");
                            builder.field("type", "boolean");
                            builder.endObject();

                            builder.startObject("user");
                            {
                                builder.field("type", "object");
                                builder.startObject("properties");
                                {
                                    builder.startObject("username");
                                    builder.field("type", "search_as_you_type");
                                    builder.endObject();

                                    builder.startObject("realm");
                                    {
                                        builder.field("type", "object");
                                        builder.startObject("properties");
                                        {
                                            builder.startObject("name");
                                            builder.field("type", "keyword");
                                            builder.endObject();

                                            builder.startObject("type");
                                            builder.field("type", "keyword");
                                            builder.endObject();

                                            builder.startObject("node_name");
                                            builder.field("type", "keyword");
                                            builder.endObject();
                                        }
                                        builder.endObject();
                                    }
                                    builder.endObject();

                                    builder.startObject("email");
                                    builder.field("type", "text");
                                    builder.field("analyzer", "email");
                                    builder.endObject();

                                    builder.startObject("full_name");
                                    builder.field("type", "search_as_you_type");
                                    builder.endObject();

                                    builder.startObject("display_name");
                                    builder.field("type", "search_as_you_type");
                                    builder.endObject();
                                }
                                builder.endObject();
                            }
                            builder.endObject();

                            builder.startObject("last_synchronized");
                            builder.field("type", "date");
                            builder.field("format", "epoch_millis");
                            builder.endObject();

<<<<<<< HEAD
                            builder.startObject("display_name");
                            builder.field("type", "search_as_you_type");
                            builder.endObject();

                            builder.startObject("active");
                            builder.field("type", "boolean");
                            builder.endObject();
                        }
                        builder.endObject();
                    }
                    builder.endObject();

                    builder.startObject("last_synchronized");
                    builder.field("type", "date");
                    builder.field("format", "epoch_millis");
                    builder.endObject();
=======
                            builder.startObject("access");
                            {
                                builder.field("type", "object");
                                builder.startObject("properties");
                                {
                                    builder.startObject("roles");
                                    builder.field("type", "keyword");
                                    builder.endObject();
>>>>>>> 8f6f0544

                                    // Application specific access data, e.g. kibana spaces
                                    builder.startObject("applications");
                                    builder.field("type", "flattened");
                                    builder.endObject();
                                }
                                builder.endObject();
                            }
                            builder.endObject();

                            // Application data, retrievable but not searchable
                            builder.startObject("application_data");
                            {
                                builder.field("type", "object");
                                builder.field("enabled", false);
                            }
                            builder.endObject();
                        }
                        builder.endObject();
                    }
                    builder.endObject();
                }
                builder.endObject();
            }
            builder.endObject();
            return builder;
        } catch (IOException e) {
            logger.fatal("Failed to build profile index mappings", e);
            throw new UncheckedIOException("Failed to build profile index mappings", e);
        }
    }
}<|MERGE_RESOLUTION|>--- conflicted
+++ resolved
@@ -794,6 +794,10 @@
                                     builder.startObject("display_name");
                                     builder.field("type", "search_as_you_type");
                                     builder.endObject();
+
+                                    builder.startObject("active");
+                                    builder.field("type", "boolean");
+                                    builder.endObject();
                                 }
                                 builder.endObject();
                             }
@@ -804,24 +808,6 @@
                             builder.field("format", "epoch_millis");
                             builder.endObject();
 
-<<<<<<< HEAD
-                            builder.startObject("display_name");
-                            builder.field("type", "search_as_you_type");
-                            builder.endObject();
-
-                            builder.startObject("active");
-                            builder.field("type", "boolean");
-                            builder.endObject();
-                        }
-                        builder.endObject();
-                    }
-                    builder.endObject();
-
-                    builder.startObject("last_synchronized");
-                    builder.field("type", "date");
-                    builder.field("format", "epoch_millis");
-                    builder.endObject();
-=======
                             builder.startObject("access");
                             {
                                 builder.field("type", "object");
@@ -830,7 +816,6 @@
                                     builder.startObject("roles");
                                     builder.field("type", "keyword");
                                     builder.endObject();
->>>>>>> 8f6f0544
 
                                     // Application specific access data, e.g. kibana spaces
                                     builder.startObject("applications");
