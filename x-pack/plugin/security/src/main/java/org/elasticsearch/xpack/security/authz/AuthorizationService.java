--- conflicted
+++ resolved
@@ -362,13 +362,8 @@
     }
 
     private AuthorizationEngine getAuthorizationEngineForUser(final User user) {
-<<<<<<< HEAD
-        if (rbacEngine != authorizationEngine && licenseState.isAuthorizationEngineAllowed()) {
+        if (rbacEngine != authorizationEngine && licenseState.isSecurityEnabled() && licenseState.isAuthorizationEngineAllowed()) {
             if (ClientReservedRealm.isReserved(user.principal(), settings) || User.isInternal(user)) {
-=======
-        if (rbacEngine != authorizationEngine && licenseState.isSecurityEnabled() && licenseState.isAuthorizationEngineAllowed()) {
-            if (ClientReservedRealm.isReserved(user.principal(), settings) || isInternalUser(user)) {
->>>>>>> 00b4d3da
                 return rbacEngine;
             } else {
                 return authorizationEngine;
