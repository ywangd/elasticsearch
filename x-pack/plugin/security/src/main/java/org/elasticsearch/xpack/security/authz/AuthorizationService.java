/*
 * Copyright Elasticsearch B.V. and/or licensed to Elasticsearch B.V. under one
 * or more contributor license agreements. Licensed under the Elastic License
 * 2.0; you may not use this file except in compliance with the Elastic License
 * 2.0.
 */

package org.elasticsearch.xpack.security.authz;

import org.apache.logging.log4j.Level;
import org.apache.logging.log4j.LogManager;
import org.apache.logging.log4j.Logger;
import org.elasticsearch.ElasticsearchException;
import org.elasticsearch.ElasticsearchSecurityException;
import org.elasticsearch.action.ActionListener;
import org.elasticsearch.action.DocWriteRequest;
import org.elasticsearch.action.admin.indices.alias.Alias;
import org.elasticsearch.action.admin.indices.alias.IndicesAliasesAction;
import org.elasticsearch.action.admin.indices.create.CreateIndexRequest;
import org.elasticsearch.action.bulk.BulkItemRequest;
import org.elasticsearch.action.bulk.BulkShardRequest;
import org.elasticsearch.action.bulk.TransportShardBulkAction;
import org.elasticsearch.action.delete.DeleteAction;
import org.elasticsearch.action.index.IndexAction;
import org.elasticsearch.action.support.GroupedActionListener;
import org.elasticsearch.action.support.replication.TransportReplicationAction.ConcreteShardRequest;
import org.elasticsearch.action.update.UpdateAction;
import org.elasticsearch.cluster.metadata.IndexNameExpressionResolver;
import org.elasticsearch.cluster.metadata.Metadata;
import org.elasticsearch.cluster.service.ClusterService;
import org.elasticsearch.common.util.concurrent.ListenableFuture;
import org.elasticsearch.core.Nullable;
import org.elasticsearch.common.Strings;
import org.elasticsearch.core.Tuple;
import org.elasticsearch.common.settings.Setting;
import org.elasticsearch.common.settings.Setting.Property;
import org.elasticsearch.common.settings.Settings;
import org.elasticsearch.common.util.concurrent.ThreadContext;
import org.elasticsearch.index.IndexNotFoundException;
import org.elasticsearch.license.XPackLicenseState;
import org.elasticsearch.license.XPackLicenseState.Feature;
import org.elasticsearch.threadpool.ThreadPool;
import org.elasticsearch.transport.TransportActionProxy;
import org.elasticsearch.transport.TransportRequest;
import org.elasticsearch.xpack.core.MigrateToDataStreamAction;
import org.elasticsearch.xpack.core.action.CreateDataStreamAction;
import org.elasticsearch.xpack.core.security.action.apikey.QueryApiKeyAction;
import org.elasticsearch.xpack.core.security.action.apikey.QueryApiKeyRequest;
import org.elasticsearch.xpack.core.security.action.user.GetUserPrivilegesRequest;
import org.elasticsearch.xpack.core.security.action.user.GetUserPrivilegesResponse;
import org.elasticsearch.xpack.core.security.action.user.HasPrivilegesRequest;
import org.elasticsearch.xpack.core.security.action.user.HasPrivilegesResponse;
import org.elasticsearch.xpack.core.security.authc.Authentication;
import org.elasticsearch.xpack.core.security.authc.Authentication.AuthenticationType;
import org.elasticsearch.xpack.core.security.authc.AuthenticationFailureHandler;
import org.elasticsearch.xpack.core.security.authc.esnative.ClientReservedRealm;
import org.elasticsearch.xpack.core.security.authz.AuthorizationEngine;
import org.elasticsearch.xpack.core.security.authz.AuthorizationEngine.AsyncSupplier;
import org.elasticsearch.xpack.core.security.authz.AuthorizationEngine.AuthorizationContext;
import org.elasticsearch.xpack.core.security.authz.AuthorizationEngine.AuthorizationInfo;
import org.elasticsearch.xpack.core.security.authz.AuthorizationEngine.AuthorizationResult;
import org.elasticsearch.xpack.core.security.authz.AuthorizationEngine.EmptyAuthorizationInfo;
import org.elasticsearch.xpack.core.security.authz.AuthorizationEngine.IndexAuthorizationResult;
import org.elasticsearch.xpack.core.security.authz.AuthorizationEngine.RequestInfo;
import org.elasticsearch.xpack.core.security.authz.AuthorizationServiceField;
import org.elasticsearch.xpack.core.security.authz.ResolvedIndices;
import org.elasticsearch.xpack.core.security.authz.accesscontrol.IndicesAccessControl;
import org.elasticsearch.xpack.core.security.authz.privilege.ApplicationPrivilegeDescriptor;
import org.elasticsearch.xpack.core.security.authz.privilege.ClusterPrivilegeResolver;
import org.elasticsearch.xpack.core.security.authz.privilege.IndexPrivilege;
import org.elasticsearch.xpack.core.security.user.AnonymousUser;
import org.elasticsearch.xpack.core.security.user.SystemUser;
import org.elasticsearch.xpack.core.security.user.User;
import org.elasticsearch.xpack.security.audit.AuditLevel;
import org.elasticsearch.xpack.security.audit.AuditTrail;
import org.elasticsearch.xpack.security.audit.AuditTrailService;
import org.elasticsearch.xpack.security.audit.AuditUtil;
import org.elasticsearch.xpack.security.authc.ApiKeyService;
import org.elasticsearch.xpack.security.authz.interceptor.RequestInterceptor;
import org.elasticsearch.xpack.security.authz.store.CompositeRolesStore;
import org.elasticsearch.xpack.security.operator.OperatorPrivileges.OperatorPrivilegesService;

import java.util.ArrayList;
import java.util.Collection;
import java.util.Collections;
import java.util.HashMap;
import java.util.HashSet;
import java.util.Iterator;
import java.util.List;
import java.util.Map;
import java.util.Objects;
import java.util.Set;
import java.util.concurrent.TimeUnit;
import java.util.concurrent.atomic.AtomicBoolean;
import java.util.function.Consumer;

import static org.elasticsearch.action.support.ContextPreservingActionListener.wrapPreservingContext;
import static org.elasticsearch.common.Strings.collectionToCommaDelimitedString;
import static org.elasticsearch.xpack.core.security.SecurityField.setting;
import static org.elasticsearch.xpack.core.security.authz.AuthorizationServiceField.ACTION_SCOPE_AUTHORIZATION_KEYS;
import static org.elasticsearch.xpack.core.security.authz.AuthorizationServiceField.AUTHORIZATION_INFO_KEY;
import static org.elasticsearch.xpack.core.security.authz.AuthorizationServiceField.INDICES_PERMISSIONS_KEY;
import static org.elasticsearch.xpack.core.security.authz.AuthorizationServiceField.ORIGINATING_ACTION_KEY;
import static org.elasticsearch.xpack.core.security.support.Exceptions.authorizationError;
import static org.elasticsearch.xpack.core.security.user.User.isInternal;
import static org.elasticsearch.xpack.security.audit.logfile.LoggingAuditTrail.PRINCIPAL_ROLES_FIELD_NAME;

public class AuthorizationService {
    public static final Setting<Boolean> ANONYMOUS_AUTHORIZATION_EXCEPTION_SETTING =
        Setting.boolSetting(setting("authc.anonymous.authz_exception"), true, Property.NodeScope);
    private static final AuthorizationInfo SYSTEM_AUTHZ_INFO =
        () -> Collections.singletonMap(PRINCIPAL_ROLES_FIELD_NAME, new String[] { SystemUser.ROLE_NAME });
    private static final String IMPLIED_INDEX_ACTION = IndexAction.NAME + ":op_type/index";
    private static final String IMPLIED_CREATE_ACTION = IndexAction.NAME + ":op_type/create";

    private static final Logger logger = LogManager.getLogger(AuthorizationService.class);

    private final Settings settings;
    private final ClusterService clusterService;
    private final AuditTrailService auditTrailService;
    private final IndicesAndAliasesResolver indicesAndAliasesResolver;
    private final AuthenticationFailureHandler authcFailureHandler;
    private final ThreadContext threadContext;
    private final AnonymousUser anonymousUser;
    private final AuthorizationEngine rbacEngine;
    private final AuthorizationEngine authorizationEngine;
    private final Set<RequestInterceptor> requestInterceptors;
    private final XPackLicenseState licenseState;
    private final OperatorPrivilegesService operatorPrivilegesService;
    private final boolean isAnonymousEnabled;
    private final boolean anonymousAuthzExceptionEnabled;

    public AuthorizationService(Settings settings, CompositeRolesStore rolesStore, ClusterService clusterService,
                                AuditTrailService auditTrailService, AuthenticationFailureHandler authcFailureHandler,
                                ThreadPool threadPool, AnonymousUser anonymousUser, @Nullable AuthorizationEngine authorizationEngine,
                                Set<RequestInterceptor> requestInterceptors, XPackLicenseState licenseState,
                                IndexNameExpressionResolver resolver, OperatorPrivilegesService operatorPrivilegesService) {
        this.clusterService = clusterService;
        this.auditTrailService = auditTrailService;
        this.indicesAndAliasesResolver = new IndicesAndAliasesResolver(settings, clusterService, resolver);
        this.authcFailureHandler = authcFailureHandler;
        this.threadContext = threadPool.getThreadContext();
        this.anonymousUser = anonymousUser;
        this.isAnonymousEnabled = AnonymousUser.isAnonymousEnabled(settings);
        this.anonymousAuthzExceptionEnabled = ANONYMOUS_AUTHORIZATION_EXCEPTION_SETTING.get(settings);
        this.rbacEngine = new RBACEngine(settings, rolesStore, threadPool);
        this.authorizationEngine = authorizationEngine == null ? this.rbacEngine : authorizationEngine;
        this.requestInterceptors = requestInterceptors;
        this.settings = settings;
        this.licenseState = licenseState;
        this.operatorPrivilegesService = operatorPrivilegesService;
    }

    public void checkPrivileges(Authentication authentication, HasPrivilegesRequest request,
                                Collection<ApplicationPrivilegeDescriptor> applicationPrivilegeDescriptors,
                                ActionListener<HasPrivilegesResponse> listener) {
        getAuthorizationEngine(authentication).checkPrivileges(authentication, getAuthorizationInfoFromContext(), request,
            applicationPrivilegeDescriptors, wrapPreservingContext(listener, threadContext));
    }

    public void retrieveUserPrivileges(Authentication authentication, GetUserPrivilegesRequest request,
                                       ActionListener<GetUserPrivilegesResponse> listener) {
        getAuthorizationEngine(authentication).getUserPrivileges(authentication, getAuthorizationInfoFromContext(), request, listener);
    }

    private AuthorizationInfo getAuthorizationInfoFromContext() {
        return Objects.requireNonNull(threadContext.getTransient(AUTHORIZATION_INFO_KEY), "authorization info is missing from context");
    }

    /**
     * Verifies that the given user can execute the given request (and action). If the user doesn't
     * have the appropriate privileges for this action/request, an {@link ElasticsearchSecurityException}
     * will be thrown.
     *
     * @param authentication  The authentication information
     * @param action          The action
     * @param originalRequest The request
     * @param listener        The listener that gets called. A call to {@link ActionListener#onResponse(Object)} indicates success
     */
    public void authorize(final Authentication authentication, final String action, final TransportRequest originalRequest,
                          final ActionListener<Void> listener) {

        final AuthorizationContext enclosingContext = extractAuthorizationContext(threadContext, action);

        /* authorization fills in certain transient headers, which must be observed in the listener (action handler execution)
         * as well, but which must not bleed across different action context (eg parent-child action contexts).
         * <p>
         * Therefore we begin by clearing the existing ones up, as they might already be set during the authorization of a
         * previous parent action that ran under the same thread context (also on the same node).
         * When the returned {@code StoredContext} is closed, ALL the original headers are restored.
         */
        try (ThreadContext.StoredContext ignore = threadContext.newStoredContext(false, ACTION_SCOPE_AUTHORIZATION_KEYS)) {
            // this does not clear {@code AuthorizationServiceField.ORIGINATING_ACTION_KEY}
            // prior to doing any authorization lets set the originating action in the thread context
            // the originating action is the current action if no originating action has yet been set in the current thread context
            // if there is already an original action, that stays put (eg. the current action is a child action)
            putTransientIfNonExisting(ORIGINATING_ACTION_KEY, action);

            final String auditId;
            try {
                auditId = requireAuditId(authentication, action, originalRequest);
            } catch (ElasticsearchSecurityException e) {
                listener.onFailure(e);
                return;
            }

            // sometimes a request might be wrapped within another, which is the case for proxied
            // requests and concrete shard requests
            final TransportRequest unwrappedRequest = maybeUnwrapRequest(authentication, originalRequest, action, auditId);

            try {
                checkOperatorPrivileges(authentication, action, originalRequest);
            } catch (ElasticsearchException e) {
                listener.onFailure(e);
                return;
            }

            if (SystemUser.is(authentication.getUser())) {
                // this never goes async so no need to wrap the listener
                authorizeSystemUser(authentication, action, auditId, unwrappedRequest, listener);
            } else {
                final RequestInfo requestInfo = new RequestInfo(authentication, unwrappedRequest, action, enclosingContext);
                final AuthorizationEngine engine = getAuthorizationEngine(authentication);
                final ActionListener<AuthorizationInfo> authzInfoListener = wrapPreservingContext(ActionListener.wrap(
                        authorizationInfo -> {
                            threadContext.putTransient(AUTHORIZATION_INFO_KEY, authorizationInfo);
                            maybeAuthorizeRunAs(requestInfo, auditId, authorizationInfo, listener);
                        }, listener::onFailure), threadContext);
                engine.resolveAuthorizationInfo(requestInfo, authzInfoListener);
            }
        }
    }

    @Nullable
    private static AuthorizationContext extractAuthorizationContext(ThreadContext threadContext, String childAction) {
        final String originatingAction = threadContext.getTransient(ORIGINATING_ACTION_KEY);
        if (Strings.isNullOrEmpty(originatingAction)) {
            // No parent action
            return null;
        }
        AuthorizationInfo authorizationInfo = threadContext.getTransient(AUTHORIZATION_INFO_KEY);
        if (authorizationInfo == null) {
            throw internalError(
                "While attempting to authorize action ["
                    + childAction
                    + "], found originating action ["
                    + originatingAction
                    + "] but no authorization info"
            );
        }

        final IndicesAccessControl parentAccessControl = threadContext.getTransient(AuthorizationServiceField.INDICES_PERMISSIONS_KEY);
        return new AuthorizationContext(originatingAction, authorizationInfo, parentAccessControl);
    }

    private String requireAuditId(Authentication authentication, String action, TransportRequest originalRequest) {
        String auditId = AuditUtil.extractRequestId(threadContext);
        if (auditId == null) {
            // We would like to assert that there is an existing request-id, but if this is a system action, then that might not be
            // true because the request-id is generated during authentication
            if (isInternal(authentication.getUser())) {
                auditId = AuditUtil.getOrGenerateRequestId(threadContext);
            } else {
                auditTrailService.get().tamperedRequest(null, authentication, action, originalRequest);
                throw internalError(
                    "Attempt to authorize action ["
                        + action
                        + "] for ["
                        + authentication.getUser().principal()
                        + "] without an existing request-id"
                );
            }
        }
        return auditId;
    }

    private static ElasticsearchSecurityException internalError(String message) {
        // When running with assertions enabled (testing) kill the node so that there is a hard failure in CI
        assert false : message;
        // Otherwise (production) just throw an exception so that we don't authorize something incorrectly
        return new ElasticsearchSecurityException(message);
    }

    private void checkOperatorPrivileges(Authentication authentication, String action, TransportRequest originalRequest)
        throws ElasticsearchSecurityException {
        // Check operator privileges
        // TODO: audit?
        final ElasticsearchSecurityException operatorException = operatorPrivilegesService.check(action, originalRequest, threadContext);
        if (operatorException != null) {
            throw denialException(authentication, action, originalRequest, operatorException);
        }
        operatorPrivilegesService.maybeInterceptRequest(threadContext, originalRequest);
    }

    private void maybeAuthorizeRunAs(final RequestInfo requestInfo, final String requestId, final AuthorizationInfo authzInfo,
                                     final ActionListener<Void> listener) {
        final Authentication authentication = requestInfo.getAuthentication();
        final TransportRequest request = requestInfo.getRequest();
        final String action = requestInfo.getAction();
        final boolean isRunAs = authentication.getUser().isRunAs();
        final AuditTrail auditTrail = auditTrailService.get();
        if (isRunAs) {
            ActionListener<AuthorizationResult> runAsListener = wrapPreservingContext(ActionListener.wrap(result -> {
                if (result.isGranted()) {
                    if (result.isAuditable()) {
                        auditTrail.runAsGranted(requestId, authentication, action, request,
                            authzInfo.getAuthenticatedUserAuthorizationInfo());
                    }
                    authorizeAction(requestInfo, requestId, authzInfo, listener);
                } else {
                    if (result.isAuditable()) {
                        auditTrail.runAsDenied(requestId, authentication, action, request,
                            authzInfo.getAuthenticatedUserAuthorizationInfo());
                    }
                    listener.onFailure(denialException(authentication, action, request, null));
                }
            }, e -> {
                auditTrail.runAsDenied(requestId, authentication, action, request,
                    authzInfo.getAuthenticatedUserAuthorizationInfo());
                listener.onFailure(denialException(authentication, action, request, null));
            }), threadContext);
            authorizeRunAs(requestInfo, authzInfo, runAsListener);
        } else {
            authorizeAction(requestInfo, requestId, authzInfo, listener);
        }
    }

    private void authorizeAction(final RequestInfo requestInfo, final String requestId, final AuthorizationInfo authzInfo,
                                 final ActionListener<Void> listener) {
        final Authentication authentication = requestInfo.getAuthentication();
        final TransportRequest request = requestInfo.getRequest();
        final String action = requestInfo.getAction();
        final AuthorizationEngine authzEngine = getAuthorizationEngine(authentication);
        final AuditTrail auditTrail = auditTrailService.get();

        if (ClusterPrivilegeResolver.isClusterAction(action)) {
            final ActionListener<AuthorizationResult> clusterAuthzListener =
                wrapPreservingContext(new AuthorizationResultListener<>(result -> {
                        threadContext.putTransient(INDICES_PERMISSIONS_KEY, IndicesAccessControl.ALLOW_ALL);
                        listener.onResponse(null);
                    }, listener::onFailure, requestInfo, requestId, authzInfo), threadContext);
            authzEngine.authorizeClusterAction(requestInfo, authzInfo, ActionListener.wrap(result -> {
                if (false == result.isGranted() && QueryApiKeyAction.NAME.equals(action)) {
                    assert request instanceof QueryApiKeyRequest : "request does not match action";
                    final QueryApiKeyRequest queryApiKeyRequest = (QueryApiKeyRequest) request;
                    if (false == queryApiKeyRequest.isFilterForCurrentUser()) {
                        queryApiKeyRequest.setFilterForCurrentUser();
                        authzEngine.authorizeClusterAction(requestInfo, authzInfo, clusterAuthzListener);
                        return;
                    }
                }
                clusterAuthzListener.onResponse(result);
            }, clusterAuthzListener::onFailure));
        } else if (isIndexAction(action)) {
            final Metadata metadata = clusterService.state().metadata();
            final AsyncSupplier<Set<String>> authorizedIndicesSupplier = new CachingAsyncSupplier<>(authzIndicesListener -> {
                LoadAuthorizedIndiciesTimeChecker timeChecker = LoadAuthorizedIndiciesTimeChecker.start(requestInfo, authzInfo);
                authzEngine.loadAuthorizedIndices(
                    requestInfo,
                    authzInfo,
                    metadata.getIndicesLookup(),
                    authzIndicesListener.map(authzIndices -> {
                        timeChecker.done(authzIndices);
                        return authzIndices;
                    })
                );
            });
            final AsyncSupplier<ResolvedIndices> resolvedIndicesAsyncSupplier = new CachingAsyncSupplier<>(resolvedIndicesListener -> {
                final ResolvedIndices resolvedIndices = indicesAndAliasesResolver.tryResolveWithoutWildcards(action, request);
                if (resolvedIndices != null) {
                    resolvedIndicesListener.onResponse(resolvedIndices);
                } else {
                    authorizedIndicesSupplier.getAsync(
                        ActionListener.wrap(
                            authorizedIndices ->
                                resolvedIndicesListener.onResponse(
                                    indicesAndAliasesResolver.resolve(action, request, metadata, authorizedIndices)
                                ),
                            e -> {
                                auditTrail.accessDenied(requestId, authentication, action, request, authzInfo);
                                if (e instanceof IndexNotFoundException) {
                                    listener.onFailure(e);
                                } else {
                                    listener.onFailure(denialException(authentication, action, request, e));
                                }
                            }
                        )
                    );
                }
            });
            authzEngine.authorizeIndexAction(requestInfo, authzInfo, resolvedIndicesAsyncSupplier,
<<<<<<< HEAD
                metadata, wrapPreservingContext(new AuthorizationResultListener<>(result ->
                    handleIndexActionAuthorizationResult(result, requestInfo, requestId, authzInfo, authzEngine, authorizedIndicesSupplier,
=======
                metadata.getIndicesLookup(), wrapPreservingContext(new AuthorizationResultListener<>(result ->
                    handleIndexActionAuthorizationResult(result, requestInfo, requestId, authzInfo, authzEngine,
>>>>>>> 6c07cce8
                        resolvedIndicesAsyncSupplier, metadata, listener),
                    listener::onFailure, requestInfo, requestId, authzInfo), threadContext));
        } else {
            logger.warn("denying access as action [{}] is not an index or cluster action", action);
            auditTrail.accessDenied(requestId, authentication, action, request, authzInfo);
            listener.onFailure(denialException(authentication, action, request, null));
        }
    }

    private void handleIndexActionAuthorizationResult(final IndexAuthorizationResult result, final RequestInfo requestInfo,
                                                      final String requestId, final AuthorizationInfo authzInfo,
                                                      final AuthorizationEngine authzEngine,
                                                      final AsyncSupplier<ResolvedIndices> resolvedIndicesAsyncSupplier,
                                                      final Metadata metadata,
                                                      final ActionListener<Void> listener) {
        final Authentication authentication = requestInfo.getAuthentication();
        final TransportRequest request = requestInfo.getRequest();
        final String action = requestInfo.getAction();
        if (result.getIndicesAccessControl() != null) {
            threadContext.putTransient(INDICES_PERMISSIONS_KEY, result.getIndicesAccessControl());
        }
        //if we are creating an index we need to authorize potential aliases created at the same time
        if (IndexPrivilege.CREATE_INDEX_MATCHER.test(action)) {
            assert (request instanceof CreateIndexRequest) || (request instanceof MigrateToDataStreamAction.Request) ||
                (request instanceof CreateDataStreamAction.Request);
            if (request instanceof CreateDataStreamAction.Request || (request instanceof MigrateToDataStreamAction.Request) ||
                ((CreateIndexRequest) request).aliases().isEmpty()) {
                runRequestInterceptors(requestInfo, authzInfo, authorizationEngine, listener);
            } else {
                Set<Alias> aliases = ((CreateIndexRequest) request).aliases();
                final AuthorizationContext parentContext = new AuthorizationContext(
                    requestInfo.getAction(),
                    authzInfo,
                    result.getIndicesAccessControl()
                );
                final RequestInfo aliasesRequestInfo = new RequestInfo(authentication, request, IndicesAliasesAction.NAME, parentContext);
                authzEngine.authorizeIndexAction(aliasesRequestInfo, authzInfo,
                    ril -> {
                        resolvedIndicesAsyncSupplier.getAsync(ActionListener.wrap(resolvedIndices -> {
                            List<String> aliasesAndIndices = new ArrayList<>(resolvedIndices.getLocal());
                            for (Alias alias : aliases) {
                                aliasesAndIndices.add(alias.name());
                            }
                            ResolvedIndices withAliases = new ResolvedIndices(aliasesAndIndices, Collections.emptyList());
                            ril.onResponse(withAliases);
                        }, ril::onFailure));
                    },
                    metadata,
                    wrapPreservingContext(new AuthorizationResultListener<>(
                        authorizationResult -> runRequestInterceptors(requestInfo, authzInfo, authorizationEngine, listener),
                        listener::onFailure, aliasesRequestInfo, requestId, authzInfo), threadContext));
            }
        } else if (action.equals(TransportShardBulkAction.ACTION_NAME)) {
            // if this is performing multiple actions on the index, then check each of those actions.
            assert request instanceof BulkShardRequest
                : "Action " + action + " requires " + BulkShardRequest.class + " but was " + request.getClass();
            final AuthorizationContext authzContext = new AuthorizationContext(
                requestInfo.getAction(),
                authzInfo,
                result.getIndicesAccessControl()
            );
            authorizeBulkItems(requestInfo, authzContext, authzEngine, resolvedIndicesAsyncSupplier, metadata,
                requestId,
                wrapPreservingContext(
                        ActionListener.wrap(ignore -> runRequestInterceptors(requestInfo, authzInfo, authorizationEngine, listener),
                                listener::onFailure),
                        threadContext));
        } else {
            runRequestInterceptors(requestInfo, authzInfo, authorizationEngine, listener);
        }
    }

    private void runRequestInterceptors(RequestInfo requestInfo, AuthorizationInfo authorizationInfo,
                                        AuthorizationEngine authorizationEngine, ActionListener<Void> listener) {
        if (requestInterceptors.isEmpty()) {
            listener.onResponse(null);
        } else {
            final Iterator<RequestInterceptor> requestInterceptorIterator = requestInterceptors.iterator();
            requestInterceptorIterator.next().intercept(requestInfo, authorizationEngine, authorizationInfo,
                new ActionListener.Delegating<>(listener) {
                    @Override
                    public void onResponse(Void unused) {
                        if (requestInterceptorIterator.hasNext()) {
                            requestInterceptorIterator.next().intercept(requestInfo, authorizationEngine, authorizationInfo, this);
                        } else {
                            listener.onResponse(null);
                        }
                    }
                }
            );
        }
    }


    // pkg-private for testing
    AuthorizationEngine getRunAsAuthorizationEngine(final Authentication authentication) {
        return getAuthorizationEngineForUser(authentication.getUser().authenticatedUser());
    }

    // pkg-private for testing
    AuthorizationEngine getAuthorizationEngine(final Authentication authentication) {
        return getAuthorizationEngineForUser(authentication.getUser());
    }

    private AuthorizationEngine getAuthorizationEngineForUser(final User user) {
        if (rbacEngine != authorizationEngine
            && licenseState.checkFeature(Feature.SECURITY_AUTHORIZATION_ENGINE)) {
            if (ClientReservedRealm.isReserved(user.principal(), settings) || isInternal(user)) {
                return rbacEngine;
            } else {
                return authorizationEngine;
            }
        } else {
            return rbacEngine;
        }
    }

    private void authorizeSystemUser(final Authentication authentication, final String action, final String requestId,
                                     final TransportRequest request, final ActionListener<Void> listener) {
        final AuditTrail auditTrail = auditTrailService.get();
        if (SystemUser.isAuthorized(action)) {
            threadContext.putTransient(INDICES_PERMISSIONS_KEY, IndicesAccessControl.ALLOW_ALL);
            threadContext.putTransient(AUTHORIZATION_INFO_KEY, SYSTEM_AUTHZ_INFO);
            auditTrail.accessGranted(requestId, authentication, action, request, SYSTEM_AUTHZ_INFO);
            listener.onResponse(null);
        } else {
            auditTrail.accessDenied(requestId, authentication, action, request, SYSTEM_AUTHZ_INFO);
            listener.onFailure(denialException(authentication, action, request, null));
        }
    }

    private TransportRequest maybeUnwrapRequest(Authentication authentication, TransportRequest originalRequest, String action,
                                                String requestId) {
        final TransportRequest request;
        if (originalRequest instanceof ConcreteShardRequest) {
            request = ((ConcreteShardRequest<?>) originalRequest).getRequest();
            assert TransportActionProxy.isProxyRequest(request) == false : "expected non-proxy request for action: " + action;
        } else {
            request = TransportActionProxy.unwrapRequest(originalRequest);
            final boolean isOriginalRequestProxyRequest = TransportActionProxy.isProxyRequest(originalRequest);
            final boolean isProxyAction = TransportActionProxy.isProxyAction(action);
            final AuditTrail auditTrail = auditTrailService.get();
            if (isProxyAction && isOriginalRequestProxyRequest == false) {
                IllegalStateException cause = new IllegalStateException("originalRequest is not a proxy request: [" + originalRequest +
                    "] but action: [" + action + "] is a proxy action");
                auditTrail.accessDenied(requestId, authentication, action, request, EmptyAuthorizationInfo.INSTANCE);
                throw denialException(authentication, action, request, cause);
            }
            if (TransportActionProxy.isProxyRequest(originalRequest) && TransportActionProxy.isProxyAction(action) == false) {
                IllegalStateException cause = new IllegalStateException("originalRequest is a proxy request for: [" + request +
                    "] but action: [" + action + "] isn't");
                auditTrail.accessDenied(requestId, authentication, action, request, EmptyAuthorizationInfo.INSTANCE);
                throw denialException(authentication, action, request, cause);
            }
        }
        return request;
    }

    private void authorizeRunAs(final RequestInfo requestInfo, final AuthorizationInfo authzInfo,
                                final ActionListener<AuthorizationResult> listener) {
        final Authentication authentication = requestInfo.getAuthentication();
        if (authentication.getLookedUpBy() == null) {
            // this user did not really exist
            // TODO(jaymode) find a better way to indicate lookup failed for a user and we need to fail authz
            listener.onResponse(AuthorizationResult.deny());
        } else {
            final AuthorizationEngine runAsAuthzEngine = getRunAsAuthorizationEngine(authentication);
            runAsAuthzEngine.authorizeRunAs(requestInfo, authzInfo, listener);
        }
    }

    /**
     * Performs authorization checks on the items within a {@link BulkShardRequest}.
     * This inspects the {@link BulkItemRequest items} within the request, computes
     * an <em>implied</em> action for each item's {@link DocWriteRequest#opType()},
     * and then checks whether that action is allowed on the targeted index. Items
     * that fail this checks are {@link BulkItemRequest#abort(String, Exception)
     * aborted}, with an
     * {@link #denialException(Authentication, String, TransportRequest, Exception) access
     * denied} exception. Because a shard level request is for exactly 1 index, and
     * there are a small number of possible item {@link DocWriteRequest.OpType
     * types}, the number of distinct authorization checks that need to be performed
     * is very small, but the results must be cached, to avoid adding a high
     * overhead to each bulk request.
     */
    private void authorizeBulkItems(RequestInfo requestInfo, AuthorizationContext bulkAuthzContext,
                                    AuthorizationEngine authzEngine, AsyncSupplier<ResolvedIndices> resolvedIndicesAsyncSupplier,
                                    Metadata metadata, String requestId, ActionListener<Void> listener) {
        final Authentication authentication = requestInfo.getAuthentication();
        final AuthorizationInfo authzInfo = bulkAuthzContext.getAuthorizationInfo();
        final BulkShardRequest request = (BulkShardRequest) requestInfo.getRequest();
        // Maps original-index -> expanded-index-name (expands date-math, but not aliases)
        final Map<String, String> resolvedIndexNames = new HashMap<>();
        // Maps action -> resolved indices set
        final Map<String, Set<String>> actionToIndicesMap = new HashMap<>();
        final AuditTrail auditTrail = auditTrailService.get();

        resolvedIndicesAsyncSupplier.getAsync(ActionListener.wrap(overallResolvedIndices -> {
            final Set<String> localIndices = new HashSet<>(overallResolvedIndices.getLocal());
            for (BulkItemRequest item : request.items()) {
                final String itemAction = getAction(item);
                String resolvedIndex = resolvedIndexNames.computeIfAbsent(item.index(), key -> {
                    final ResolvedIndices resolvedIndices =
                        indicesAndAliasesResolver.resolveIndicesAndAliasesWithoutWildcards(itemAction, item.request());
                    if (resolvedIndices.getRemote().size() != 0) {
                        throw illegalArgument("Bulk item should not write to remote indices, but request writes to "
                            + String.join(",", resolvedIndices.getRemote()));
                    }
                    if (resolvedIndices.getLocal().size() != 1) {
                        throw illegalArgument("Bulk item should write to exactly 1 index, but request writes to "
                            + String.join(",", resolvedIndices.getLocal()));
                    }
                    final String resolved = resolvedIndices.getLocal().get(0);
                    if (localIndices.contains(resolved) == false) {
                        throw illegalArgument("Found bulk item that writes to index " + resolved + " but the request writes to " +
                            localIndices);
                    }
                    return resolved;
                });

                actionToIndicesMap.compute(itemAction, (key, resolvedIndicesSet) -> {
                    final Set<String> localSet = resolvedIndicesSet != null ? resolvedIndicesSet : new HashSet<>();
                    localSet.add(resolvedIndex);
                    return localSet;
                });
            }

            final ActionListener<Collection<Tuple<String, IndexAuthorizationResult>>> bulkAuthzListener =
                ActionListener.wrap(collection -> {
                    final Map<String, IndicesAccessControl> actionToIndicesAccessControl = new HashMap<>();
                    final AtomicBoolean audit = new AtomicBoolean(false);
                    collection.forEach(tuple -> {
                        final IndicesAccessControl existing =
                            actionToIndicesAccessControl.putIfAbsent(tuple.v1(), tuple.v2().getIndicesAccessControl());
                        if (existing != null) {
                            throw new IllegalStateException("a value already exists for action " + tuple.v1());
                        }
                        if (tuple.v2().isAuditable()) {
                            audit.set(true);
                        }
                    });

                    for (BulkItemRequest item : request.items()) {
                        final String resolvedIndex = resolvedIndexNames.get(item.index());
                        final String itemAction = getAction(item);
                        final IndicesAccessControl indicesAccessControl = actionToIndicesAccessControl.get(itemAction);
                        final IndicesAccessControl.IndexAccessControl indexAccessControl
                            = indicesAccessControl.getIndexPermissions(resolvedIndex);
                        if (indexAccessControl == null || indexAccessControl.isGranted() == false) {
                            auditTrail.explicitIndexAccessEvent(requestId, AuditLevel.ACCESS_DENIED, authentication, itemAction,
                                    resolvedIndex, item.getClass().getSimpleName(), request.remoteAddress(), authzInfo);
                            item.abort(resolvedIndex, denialException(authentication, itemAction, request,
                                AuthorizationEngine.IndexAuthorizationResult.getFailureDescription(List.of(resolvedIndex)), null));
                        } else if (audit.get()) {
                            auditTrail.explicitIndexAccessEvent(requestId, AuditLevel.ACCESS_GRANTED, authentication, itemAction,
                                    resolvedIndex, item.getClass().getSimpleName(), request.remoteAddress(), authzInfo);
                        }
<<<<<<< HEAD
                        listener.onResponse(null);
                    }, listener::onFailure);
                final ActionListener<Tuple<String, IndexAuthorizationResult>> groupedActionListener = wrapPreservingContext(
                    new GroupedActionListener<>(bulkAuthzListener, actionToIndicesMap.size()), threadContext);

                actionToIndicesMap.forEach((bulkItemAction, indices) -> {
                    final RequestInfo bulkItemInfo =
                        new RequestInfo(requestInfo.getAuthentication(), requestInfo.getRequest(), bulkItemAction, bulkAuthzContext);
                    authzEngine.authorizeIndexAction(bulkItemInfo, authzInfo,
                        ril -> ril.onResponse(new ResolvedIndices(new ArrayList<>(indices), Collections.emptyList())),
                        metadata, ActionListener.wrap(indexAuthorizationResult ->
                                groupedActionListener.onResponse(new Tuple<>(bulkItemAction, indexAuthorizationResult)),
                            groupedActionListener::onFailure));
                });
            }, listener::onFailure));
=======
                    }
                    listener.onResponse(null);
                }, listener::onFailure);
            final ActionListener<Tuple<String, IndexAuthorizationResult>> groupedActionListener = wrapPreservingContext(
                new GroupedActionListener<>(bulkAuthzListener, actionToIndicesMap.size()), threadContext);

            actionToIndicesMap.forEach((bulkItemAction, indices) -> {
                final RequestInfo bulkItemInfo =
                    new RequestInfo(requestInfo.getAuthentication(), requestInfo.getRequest(), bulkItemAction, bulkAuthzContext);
                authzEngine.authorizeIndexAction(bulkItemInfo, authzInfo,
                    ril -> ril.onResponse(new ResolvedIndices(new ArrayList<>(indices), Collections.emptyList())),
                    metadata.getIndicesLookup(), ActionListener.wrap(indexAuthorizationResult ->
                            groupedActionListener.onResponse(new Tuple<>(bulkItemAction, indexAuthorizationResult)),
                        groupedActionListener::onFailure));
            });
>>>>>>> 6c07cce8
        }, listener::onFailure));
    }

    private static IllegalArgumentException illegalArgument(String message) {
        assert false : message;
        return new IllegalArgumentException(message);
    }

    private static boolean isIndexAction(String action) {
        return IndexPrivilege.ACTION_MATCHER.test(action);
    }

    private static String getAction(BulkItemRequest item) {
        final DocWriteRequest<?> docWriteRequest = item.request();
        switch (docWriteRequest.opType()) {
            case INDEX:
                return IMPLIED_INDEX_ACTION;
            case CREATE:
                return IMPLIED_CREATE_ACTION;
            case UPDATE:
                return UpdateAction.NAME;
            case DELETE:
                return DeleteAction.NAME;
        }
        throw new IllegalArgumentException("No equivalent action for opType [" + docWriteRequest.opType() + "]");
    }

    private void putTransientIfNonExisting(String key, Object value) {
        Object existing = threadContext.getTransient(key);
        if (existing == null) {
            threadContext.putTransient(key, value);
        }
    }

    private ElasticsearchSecurityException denialException(Authentication authentication, String action, TransportRequest request,
                                                           Exception cause) {
        return denialException(authentication, action, request, null, cause);
    }

    private ElasticsearchSecurityException denialException(Authentication authentication, String action, TransportRequest request,
                                                           @Nullable String context, Exception cause) {
        final User authUser = authentication.getUser().authenticatedUser();
        // Special case for anonymous user
        if (isAnonymousEnabled && anonymousUser.equals(authUser)) {
            if (anonymousAuthzExceptionEnabled == false) {
                return authcFailureHandler.authenticationRequired(action, threadContext);
            }
        }

        String userText = "user [" + authUser.principal() + "]";
        // check for run as
        if (authentication.getUser().isRunAs()) {
            userText = userText + " run as [" + authentication.getUser().principal() + "]";
        }
        // check for authentication by API key
        if (AuthenticationType.API_KEY == authentication.getAuthenticationType()) {
            final String apiKeyId = (String) authentication.getMetadata().get(ApiKeyService.API_KEY_ID_KEY);
            assert apiKeyId != null : "api key id must be present in the metadata";
            userText = "API key id [" + apiKeyId + "] of " + userText;
        } else if (false == authentication.isServiceAccount()) {
            // Don't print roles for API keys because they're not meaningful
            // Also not printing roles for service accounts since they have no roles
            userText = userText + " with roles [" + Strings.arrayToCommaDelimitedString(authentication.getUser().roles()) + "]";
        }

        String message = "action [" + action + "] is unauthorized for " + userText;
        if (context != null) {
            message = message + " " + context;
        }

        if (ClusterPrivilegeResolver.isClusterAction(action)) {
            final Collection<String> privileges = ClusterPrivilegeResolver.findPrivilegesThatGrant(action, request, authentication);
            if (privileges != null && privileges.size() > 0) {
                message = message + ", this action is granted by the cluster privileges ["
                    + collectionToCommaDelimitedString(privileges) + "]";
            }
        } else if (isIndexAction(action)) {
            final Collection<String> privileges = IndexPrivilege.findPrivilegesThatGrant(action);
            if (privileges != null && privileges.size() > 0) {
                message = message + ", this action is granted by the index privileges ["
                    + collectionToCommaDelimitedString(privileges) + "]";
            }
        }

        logger.debug(message);
        return authorizationError(message, cause);
    }

    private class AuthorizationResultListener<T extends AuthorizationResult> implements ActionListener<T> {

        private final Consumer<T> responseConsumer;
        private final Consumer<Exception> failureConsumer;
        private final RequestInfo requestInfo;
        private final String requestId;
        private final AuthorizationInfo authzInfo;

        private AuthorizationResultListener(Consumer<T> responseConsumer, Consumer<Exception> failureConsumer, RequestInfo requestInfo,
                                            String requestId, AuthorizationInfo authzInfo) {
            this.responseConsumer = responseConsumer;
            this.failureConsumer = failureConsumer;
            this.requestInfo = requestInfo;
            this.requestId = requestId;
            this.authzInfo = authzInfo;
        }

        @Override
        public void onResponse(T result) {
            if (result.isGranted()) {
                if (result.isAuditable()) {
                    auditTrailService.get().accessGranted(requestId, requestInfo.getAuthentication(),
                        requestInfo.getAction(), requestInfo.getRequest(), authzInfo);
                }
                try {
                    responseConsumer.accept(result);
                } catch (Exception e) {
                    failureConsumer.accept(e);
                }
            } else {
                handleFailure(result.isAuditable(), result.getFailureContext(), null);
            }
        }

        @Override
        public void onFailure(Exception e) {
            handleFailure(true, null, e);
        }

        private void handleFailure(boolean audit, @Nullable String context, @Nullable Exception e) {
            if (audit) {
                auditTrailService.get().accessDenied(requestId, requestInfo.getAuthentication(), requestInfo.getAction(),
                    requestInfo.getRequest(), authzInfo);
            }
            failureConsumer.accept(
                denialException(requestInfo.getAuthentication(), requestInfo.getAction(), requestInfo.getRequest(), context, e));
        }
    }

    private static class CachingAsyncSupplier<V> implements AsyncSupplier<V> {

        private final AsyncSupplier<V> asyncSupplier;
        private volatile ListenableFuture<V> valueFuture = null;

        private CachingAsyncSupplier(AsyncSupplier<V> supplier) {
            this.asyncSupplier = supplier;
        }

        @Override
        public void getAsync(ActionListener<V> listener) {
            if (valueFuture == null) {
                boolean firstInvocation = false;
                synchronized (this) {
                    if (valueFuture == null) {
                        valueFuture = new ListenableFuture<>();
                        firstInvocation = true;
                    }
                }
                if (firstInvocation) {
                    asyncSupplier.getAsync(valueFuture);
                }
            }
            valueFuture.addListener(listener);
        }
    }

    static class LoadAuthorizedIndiciesTimeChecker {
        private static final int WARN_THRESHOLD_MS = 200;
        private static final int INFO_THRESHOLD_MS = 50;
        private static final int DEBUG_THRESHOLD_MS = 10;

        private final long startNanos;
        private final RequestInfo requestInfo;

        LoadAuthorizedIndiciesTimeChecker(long startNanos, RequestInfo requestInfo) {
            this.startNanos = startNanos;
            this.requestInfo = requestInfo;
        }

        public static LoadAuthorizedIndiciesTimeChecker start(RequestInfo requestInfo, AuthorizationInfo authzInfo) {
            return new LoadAuthorizedIndiciesTimeChecker(System.nanoTime(), requestInfo);
        }

        public void done(Collection<String> indices) {
            final long end = System.nanoTime();
            final long millis = TimeUnit.NANOSECONDS.toMillis(end - startNanos);
            if (millis > WARN_THRESHOLD_MS) {
                logger.warn(
                    "Resolving [{}] indices for action [{}] and user [{}] took [{}ms] which is greater than the threshold of {}ms;"
                        + " The index privileges for this user may be too complex for this cluster.",
                    indices.size(),
                    requestInfo.getAction(),
                    requestInfo.getAuthentication().getUser().principal(),
                    millis,
                    WARN_THRESHOLD_MS
                );
            } else {
                final Level level;
                if (millis > INFO_THRESHOLD_MS) {
                    level = Level.INFO;
                } else if (millis > DEBUG_THRESHOLD_MS) {
                    level = Level.DEBUG;
                } else {
                    level = Level.TRACE;
                }
                logger.log(
                    level,
                    "Took [{}ms] to resolve [{}] indices for action [{}] and user [{}]",
                    millis,
                    indices.size(),
                    requestInfo.getAction(),
                    requestInfo.getAuthentication().getUser().principal()
                );
            }
        }
    }

    public static void addSettings(List<Setting<?>> settings) {
        settings.add(ANONYMOUS_AUTHORIZATION_EXCEPTION_SETTING);
    }
}<|MERGE_RESOLUTION|>--- conflicted
+++ resolved
@@ -389,13 +389,8 @@
                 }
             });
             authzEngine.authorizeIndexAction(requestInfo, authzInfo, resolvedIndicesAsyncSupplier,
-<<<<<<< HEAD
-                metadata, wrapPreservingContext(new AuthorizationResultListener<>(result ->
-                    handleIndexActionAuthorizationResult(result, requestInfo, requestId, authzInfo, authzEngine, authorizedIndicesSupplier,
-=======
                 metadata.getIndicesLookup(), wrapPreservingContext(new AuthorizationResultListener<>(result ->
                     handleIndexActionAuthorizationResult(result, requestInfo, requestId, authzInfo, authzEngine,
->>>>>>> 6c07cce8
                         resolvedIndicesAsyncSupplier, metadata, listener),
                     listener::onFailure, requestInfo, requestId, authzInfo), threadContext));
         } else {
@@ -653,23 +648,6 @@
                             auditTrail.explicitIndexAccessEvent(requestId, AuditLevel.ACCESS_GRANTED, authentication, itemAction,
                                     resolvedIndex, item.getClass().getSimpleName(), request.remoteAddress(), authzInfo);
                         }
-<<<<<<< HEAD
-                        listener.onResponse(null);
-                    }, listener::onFailure);
-                final ActionListener<Tuple<String, IndexAuthorizationResult>> groupedActionListener = wrapPreservingContext(
-                    new GroupedActionListener<>(bulkAuthzListener, actionToIndicesMap.size()), threadContext);
-
-                actionToIndicesMap.forEach((bulkItemAction, indices) -> {
-                    final RequestInfo bulkItemInfo =
-                        new RequestInfo(requestInfo.getAuthentication(), requestInfo.getRequest(), bulkItemAction, bulkAuthzContext);
-                    authzEngine.authorizeIndexAction(bulkItemInfo, authzInfo,
-                        ril -> ril.onResponse(new ResolvedIndices(new ArrayList<>(indices), Collections.emptyList())),
-                        metadata, ActionListener.wrap(indexAuthorizationResult ->
-                                groupedActionListener.onResponse(new Tuple<>(bulkItemAction, indexAuthorizationResult)),
-                            groupedActionListener::onFailure));
-                });
-            }, listener::onFailure));
-=======
                     }
                     listener.onResponse(null);
                 }, listener::onFailure);
@@ -685,7 +663,6 @@
                             groupedActionListener.onResponse(new Tuple<>(bulkItemAction, indexAuthorizationResult)),
                         groupedActionListener::onFailure));
             });
->>>>>>> 6c07cce8
         }, listener::onFailure));
     }
 
