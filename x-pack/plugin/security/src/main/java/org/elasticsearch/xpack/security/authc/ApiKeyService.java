--- conflicted
+++ resolved
@@ -70,7 +70,6 @@
 import org.elasticsearch.common.xcontent.XContentParser;
 import org.elasticsearch.common.xcontent.XContentType;
 import org.elasticsearch.index.query.BoolQueryBuilder;
-import org.elasticsearch.index.query.QueryBuilder;
 import org.elasticsearch.index.query.QueryBuilders;
 import org.elasticsearch.license.LicenseUtils;
 import org.elasticsearch.license.XPackLicenseState;
@@ -1124,7 +1123,7 @@
             }, listener::onFailure));
     }
 
-<<<<<<< HEAD
+
     public void getApiKeys(BoolQueryBuilder query, ActionListener<GetApiKeyResponse> listener) {
         final ActionListener<Collection<ApiKey>> wrappedListener = ActionListener.wrap(apiKeyInfos -> {
             if (apiKeyInfos.isEmpty()) {
@@ -1143,7 +1142,8 @@
         } else {
             findApiKeys(query, true, true, wrappedListener);
         }
-=======
+    }
+
     private RemovalListener<String, ListenableFuture<CachedApiKeyHashResult>> getAuthCacheRemovalListener(int maximumWeight) {
         return notification -> {
             if (RemovalReason.EVICTED == notification.getRemovalReason() && getApiKeyAuthCache().count() >= maximumWeight) {
@@ -1168,7 +1168,6 @@
     // package private for test
     LongAdder getEvictionCounter() {
         return evictionCounter;
->>>>>>> 307b82c4
     }
 
     /**
