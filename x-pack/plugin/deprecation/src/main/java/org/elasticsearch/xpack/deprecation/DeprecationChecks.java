/*
 * Copyright Elasticsearch B.V. and/or licensed to Elasticsearch B.V. under one
 * or more contributor license agreements. Licensed under the Elastic License
 * 2.0; you may not use this file except in compliance with the Elastic License
 * 2.0.
 */
package org.elasticsearch.xpack.deprecation;

import org.elasticsearch.action.admin.cluster.node.info.PluginsAndModules;
import org.elasticsearch.cluster.ClusterState;
import org.elasticsearch.cluster.metadata.IndexMetadata;
import org.elasticsearch.cluster.node.DiscoveryNode;
import org.elasticsearch.common.TriFunction;
import org.elasticsearch.common.settings.Settings;
import org.elasticsearch.xpack.core.XPackSettings;
import org.elasticsearch.xpack.core.deprecation.DeprecationInfoAction;
import org.elasticsearch.xpack.core.deprecation.DeprecationIssue;

import java.util.Arrays;
import java.util.Collections;
import java.util.List;
import java.util.Objects;
import java.util.function.Function;
import java.util.stream.Collectors;
import java.util.stream.Stream;

/**
 * Class containing all the cluster, node, and index deprecation checks that will be served
 * by the {@link DeprecationInfoAction}.
 */
public class DeprecationChecks {

    private DeprecationChecks() {
    }

    static List<Function<ClusterState, DeprecationIssue>> CLUSTER_SETTINGS_CHECKS =
        Collections.unmodifiableList(Arrays.asList(
            ClusterDeprecationChecks::checkUserAgentPipelines,
            ClusterDeprecationChecks::checkTemplatesWithTooManyFields,
            ClusterDeprecationChecks::checkPollIntervalTooLow,
            ClusterDeprecationChecks::checkTemplatesWithFieldNamesDisabled,
            ClusterDeprecationChecks::checkTemplatesWithMultipleTypes
        ));

    static final List<TriFunction<Settings, PluginsAndModules, ClusterState, DeprecationIssue>> NODE_SETTINGS_CHECKS;

        static {
            final Stream<TriFunction<Settings, PluginsAndModules, ClusterState, DeprecationIssue>> legacyRoleSettings =
                DiscoveryNode.getPossibleRoles()
                .stream()
                .filter(r -> r.legacySetting() != null)
                .map(r -> (s, p, cs) -> NodeDeprecationChecks.checkLegacyRoleSettings(r.legacySetting(), s, p));
            NODE_SETTINGS_CHECKS = Stream.concat(
                legacyRoleSettings,
                Stream.of(
                    NodeDeprecationChecks::javaVersionCheck,
                    NodeDeprecationChecks::checkPidfile,
                    NodeDeprecationChecks::checkProcessors,
                    NodeDeprecationChecks::checkMissingRealmOrders,
                    NodeDeprecationChecks::checkUniqueRealmOrders,
                    NodeDeprecationChecks::checkImplicitlyDisabledBasicRealms,
<<<<<<< HEAD
                    NodeDeprecationChecks::checkReservedPrefixedRealmNames,
                    (settings, pluginsAndModules) -> NodeDeprecationChecks.checkThreadPoolListenerQueueSize(settings),
                    (settings, pluginsAndModules) -> NodeDeprecationChecks.checkThreadPoolListenerSize(settings),
=======
                    (settings, pluginsAndModules, cs) -> NodeDeprecationChecks.checkThreadPoolListenerQueueSize(settings),
                    (settings, pluginsAndModules, cs) -> NodeDeprecationChecks.checkThreadPoolListenerSize(settings),
>>>>>>> 92634cbb
                    NodeDeprecationChecks::checkClusterRemoteConnectSetting,
                    NodeDeprecationChecks::checkNodeLocalStorageSetting,
                    NodeDeprecationChecks::checkGeneralScriptSizeSetting,
                    NodeDeprecationChecks::checkGeneralScriptExpireSetting,
                    NodeDeprecationChecks::checkGeneralScriptCompileSettings,
                    (settings, pluginsAndModules, cs) -> NodeDeprecationChecks.checkNodeBasicLicenseFeatureEnabledSetting(settings,
                        XPackSettings.ENRICH_ENABLED_SETTING),
                    (settings, pluginsAndModules, cs) -> NodeDeprecationChecks.checkNodeBasicLicenseFeatureEnabledSetting(settings,
                        XPackSettings.FLATTENED_ENABLED),
                    (settings, pluginsAndModules, cs) -> NodeDeprecationChecks.checkNodeBasicLicenseFeatureEnabledSetting(settings,
                        XPackSettings.INDEX_LIFECYCLE_ENABLED),
                    (settings, pluginsAndModules, cs) -> NodeDeprecationChecks.checkNodeBasicLicenseFeatureEnabledSetting(settings,
                        XPackSettings.MONITORING_ENABLED),
                    (settings, pluginsAndModules, cs) -> NodeDeprecationChecks.checkNodeBasicLicenseFeatureEnabledSetting(settings,
                        XPackSettings.ROLLUP_ENABLED),
                    (settings, pluginsAndModules, cs) -> NodeDeprecationChecks.checkNodeBasicLicenseFeatureEnabledSetting(settings,
                        XPackSettings.SNAPSHOT_LIFECYCLE_ENABLED),
                    (settings, pluginsAndModules, cs) -> NodeDeprecationChecks.checkNodeBasicLicenseFeatureEnabledSetting(settings,
                        XPackSettings.SQL_ENABLED),
                    (settings, pluginsAndModules, cs) -> NodeDeprecationChecks.checkNodeBasicLicenseFeatureEnabledSetting(settings,
                        XPackSettings.TRANSFORM_ENABLED),
                    (settings, pluginsAndModules, cs) -> NodeDeprecationChecks.checkNodeBasicLicenseFeatureEnabledSetting(settings,
                        XPackSettings.VECTORS_ENABLED),
                    NodeDeprecationChecks::checkMultipleDataPaths,
                    NodeDeprecationChecks::checkDataPathsList,
                    NodeDeprecationChecks::checkBootstrapSystemCallFilterSetting,
                    NodeDeprecationChecks::checkSharedDataPathSetting,
                    NodeDeprecationChecks::checkSingleDataNodeWatermarkSetting
                )
            ).collect(Collectors.toList());
        }

    static List<Function<IndexMetadata, DeprecationIssue>> INDEX_SETTINGS_CHECKS =
        Collections.unmodifiableList(Arrays.asList(
            IndexDeprecationChecks::oldIndicesCheck,
            IndexDeprecationChecks::tooManyFieldsCheck,
            IndexDeprecationChecks::chainedMultiFieldsCheck,
            IndexDeprecationChecks::deprecatedDateTimeFormat,
            IndexDeprecationChecks::translogRetentionSettingCheck,
            IndexDeprecationChecks::fieldNamesDisabledCheck,
            IndexDeprecationChecks::checkIndexDataPath,
            IndexDeprecationChecks::indexingSlowLogLevelSettingCheck,
            IndexDeprecationChecks::searchSlowLogLevelSettingCheck
        ));

    /**
     * helper utility function to reduce repeat of running a specific {@link List} of checks.
     *
     * @param checks The functional checks to execute using the mapper function
     * @param mapper The function that executes the lambda check with the appropriate arguments
     * @param <T> The signature of the check (BiFunction, Function, including the appropriate arguments)
     * @return The list of {@link DeprecationIssue} that were found in the cluster
     */
    static <T> List<DeprecationIssue> filterChecks(List<T> checks, Function<T, DeprecationIssue> mapper) {
        return checks.stream().map(mapper).filter(Objects::nonNull).collect(Collectors.toList());
    }

}<|MERGE_RESOLUTION|>--- conflicted
+++ resolved
@@ -59,14 +59,9 @@
                     NodeDeprecationChecks::checkMissingRealmOrders,
                     NodeDeprecationChecks::checkUniqueRealmOrders,
                     NodeDeprecationChecks::checkImplicitlyDisabledBasicRealms,
-<<<<<<< HEAD
                     NodeDeprecationChecks::checkReservedPrefixedRealmNames,
-                    (settings, pluginsAndModules) -> NodeDeprecationChecks.checkThreadPoolListenerQueueSize(settings),
-                    (settings, pluginsAndModules) -> NodeDeprecationChecks.checkThreadPoolListenerSize(settings),
-=======
                     (settings, pluginsAndModules, cs) -> NodeDeprecationChecks.checkThreadPoolListenerQueueSize(settings),
                     (settings, pluginsAndModules, cs) -> NodeDeprecationChecks.checkThreadPoolListenerSize(settings),
->>>>>>> 92634cbb
                     NodeDeprecationChecks::checkClusterRemoteConnectSetting,
                     NodeDeprecationChecks::checkNodeLocalStorageSetting,
                     NodeDeprecationChecks::checkGeneralScriptSizeSetting,
