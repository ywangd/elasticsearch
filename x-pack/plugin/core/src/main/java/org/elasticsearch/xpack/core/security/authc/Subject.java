--- conflicted
+++ resolved
@@ -134,13 +134,8 @@
         if (isEmptyRoleDescriptorsBytes(roleDescriptorsBytes)) {
             return new RoleReferenceIntersection(limitedByRoleReference);
         }
-<<<<<<< HEAD
         return new RoleReferenceIntersection(
-            new RoleReference.ApiKeyRoleReference(apiKeyId, roleDescriptorsBytes, "apikey_role"),
-=======
-        return List.of(
             new RoleReference.ApiKeyRoleReference(apiKeyId, roleDescriptorsBytes, RoleReference.ApiKeyRoleType.ASSIGNED),
->>>>>>> 0a51d323
             limitedByRoleReference
         );
     }
@@ -164,13 +159,8 @@
             if (roleDescriptorsMap == null || roleDescriptorsMap.isEmpty()) {
                 return new RoleReferenceIntersection(limitedByRoleReference);
             } else {
-<<<<<<< HEAD
                 return new RoleReferenceIntersection(
-                    new RoleReference.BwcApiKeyRoleReference(apiKeyId, roleDescriptorsMap, "_role_desc"),
-=======
-                return List.of(
                     new RoleReference.BwcApiKeyRoleReference(apiKeyId, roleDescriptorsMap, RoleReference.ApiKeyRoleType.ASSIGNED),
->>>>>>> 0a51d323
                     limitedByRoleReference
                 );
             }
