--- conflicted
+++ resolved
@@ -50,29 +50,6 @@
 
 
     private static final long DAY_IN_MILLIS = 60 * 60 * 24 * 1000;
-<<<<<<< HEAD
-    private static final Map<Class<?>, SQLType> javaToJDBC;
-
-
-    static {
-        Map<Class<?>, SQLType> aMap = Arrays.stream(DataType.values())
-                .filter(dataType -> dataType.javaClass() != null
-                        && dataType != DataType.HALF_FLOAT
-                        && dataType != DataType.IP
-                        && dataType != DataType.SCALED_FLOAT
-                        && dataType != DataType.TEXT
-                        && dataType != DataType.GEO_SHAPE
-                        && dataType != DataType.GEO_POINT)
-                .collect(toMap(dataType -> dataType.javaClass(), dataType -> dataType.jdbcType));
-        // apart from the mappings in {@code DataType} three more Java classes can be mapped to a {@code JDBCType.TIMESTAMP}
-        // according to B-4 table from the jdbc4.2 spec
-        aMap.put(Calendar.class, JDBCType.TIMESTAMP);
-        aMap.put(java.util.Date.class, JDBCType.TIMESTAMP);
-        aMap.put(LocalDateTime.class, JDBCType.TIMESTAMP);
-        javaToJDBC = Collections.unmodifiableMap(aMap);
-    }
-=======
->>>>>>> 25f83ae0
 
     /**
      * Converts millisecond after epoc to date
@@ -140,15 +117,9 @@
      * Converts object val from columnType to type
      */
     @SuppressWarnings("unchecked")
-<<<<<<< HEAD
-    static <T> T convert(Object val, SQLType columnType, String esType, Class<T> type) throws SQLException {
-        if (type == null) {
-            return (T) convert(val, columnType, esType);
-=======
     static <T> T convert(Object val, DataType columnType, Class<T> type, String typeString) throws SQLException {
         if (type == null) {
             return (T) convert(val, columnType, typeString);
->>>>>>> 25f83ae0
         }
 
         // converting a Long to a Timestamp shouldn't be possible according to the spec,
@@ -163,11 +134,7 @@
         }
 
         if (type == String.class) {
-<<<<<<< HEAD
-            return (T) asString(convert(val, columnType, esType));
-=======
             return (T) asString(convert(val, columnType, typeString));
->>>>>>> 25f83ae0
         }
         if (type == Boolean.class) {
             return (T) asBoolean(val, columnType, typeString);
@@ -226,61 +193,6 @@
 
     /**
      * Converts the object from JSON representation to the specified JDBCType
-<<<<<<< HEAD
-     * <p>
-     * The returned types needs to correspond to ES-portion of classes returned by {@link TypeConverter#classNameOf}
-     */
-    static Object convert(Object v, SQLType columnType, String esType) throws SQLException {
-        if (columnType instanceof JDBCType) {
-            switch ((JDBCType) columnType) {
-                case NULL:
-                    return null;
-                case BOOLEAN:
-                case VARCHAR:
-                    return v;  // These types are already represented correctly in JSON
-                case TINYINT:
-                    return ((Number) v).byteValue();  // Parser might return it as integer or long - need to update to the correct type
-                case SMALLINT:
-                    return ((Number) v).shortValue(); // Parser might return it as integer or long - need to update to the correct type
-                case INTEGER:
-                    return ((Number) v).intValue();
-                case BIGINT:
-                    return ((Number) v).longValue();
-                case FLOAT:
-                case DOUBLE:
-                    return doubleValue(v); // Double might be represented as string for infinity and NaN values
-                case REAL:
-                    return floatValue(v);  // Float might be represented as string for infinity and NaN values
-                case TIMESTAMP:
-                    return new Timestamp(((Number) v).longValue());
-                case OTHER:
-                    return convertOtherType(esType, v);
-                default:
-                    throw new SQLException("Unexpected column type [" + columnType.getName() + "]");
-
-            }
-        } else {
-            throw new SQLException("Unexpected column type [" + columnType.getName() + "]");
-        }
-    }
-
-
-    static Object convertOtherType(String esType, Object v) throws SQLException {
-        switch (esType) {
-            case "geo_shape":
-                // TODO: convert this into a geo object
-                return v;
-            default:
-                throw new SQLException("Unsupported es type [" + esType + "]");
-        }
-    }
-
-    /**
-     * Returns true if the type represents a signed number, false otherwise
-     * <p>
-     * It needs to support both params and column types
-=======
->>>>>>> 25f83ae0
      */
     static Object convert(Object v, DataType columnType, String typeString) throws SQLException {
         switch (columnType) {
@@ -321,6 +233,9 @@
             case INTERVAL_HOUR_TO_SECOND:
             case INTERVAL_MINUTE_TO_SECOND:
                 return Duration.parse(v.toString());
+            case GEO_POINT:
+            case GEO_SHAPE:
+                return v;
             default:
                 throw new SQLException("Unexpected column type [" + typeString + "]");
 
