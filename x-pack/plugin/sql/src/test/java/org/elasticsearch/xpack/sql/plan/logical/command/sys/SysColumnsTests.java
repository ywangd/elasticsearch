--- conflicted
+++ resolved
@@ -55,12 +55,8 @@
         List<List<?>> rows = new ArrayList<>();
         SysColumns.fillInRows("test", "index", TypesTests.loadMapping("mapping-multi-field-variation.json", true), null, rows, null,
                 randomValueOtherThanMany(Mode::isDriver, () -> randomFrom(Mode.values())));
-<<<<<<< HEAD
-        assertEquals(19, rows.size());
-=======
         // nested fields are ignored
-        assertEquals(13, rows.size());
->>>>>>> 1de2a254
+        assertEquals(15, rows.size());
         assertEquals(24, rows.get(0).size());
 
         List<?> row = rows.get(0);
