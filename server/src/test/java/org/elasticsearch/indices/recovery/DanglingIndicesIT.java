--- conflicted
+++ resolved
@@ -83,14 +83,11 @@
         });
 
         assertBusy(() -> assertTrue("Expected dangling index " + INDEX_NAME + " to be recovered", indexExists(INDEX_NAME)));
-<<<<<<< HEAD
         if (refreshIntervalChanged) {
             assertThat(client().admin().indices().prepareGetSettings(INDEX_NAME).get().getSetting(INDEX_NAME, "index.refresh_interval"),
                 equalTo("42s"));
         }
-=======
         ensureGreen(INDEX_NAME);
->>>>>>> cf933b13
     }
 
     /**
