--- conflicted
+++ resolved
@@ -27,11 +27,8 @@
 import org.elasticsearch.common.io.stream.Writeable;
 import org.elasticsearch.index.fielddata.IndexFieldData;
 import org.elasticsearch.index.fielddata.IndexGeoPointFieldData;
-<<<<<<< HEAD
 import org.elasticsearch.index.fielddata.IndexGeoShapeFieldData;
-=======
 import org.elasticsearch.index.fielddata.IndexHistogramFieldData;
->>>>>>> c77ca989
 import org.elasticsearch.index.fielddata.IndexNumericFieldData;
 import org.elasticsearch.index.fielddata.IndexOrdinalsFieldData;
 import org.elasticsearch.index.fielddata.MultiGeoValues;
@@ -204,19 +201,11 @@
             throw new IllegalArgumentException("Can't apply missing values on a " + valuesSource.getClass());
         }
     },
-<<<<<<< HEAD
-
-    GEOSHAPE {
-        @Override
-        public ValuesSource getEmpty() {
-            return ValuesSource.GeoShape.EMPTY;
-=======
     HISTOGRAM {
         @Override
         public ValuesSource getEmpty() {
             // TODO: Is this the correct exception type here?
             throw new IllegalArgumentException("Can't deal with unmapped ValuesSource type " + this.value());
->>>>>>> c77ca989
         }
 
         @Override
@@ -226,7 +215,32 @@
 
         @Override
         public ValuesSource getField(FieldContext fieldContext, AggregationScript.LeafFactory script) {
-<<<<<<< HEAD
+            final IndexFieldData<?> indexFieldData = fieldContext.indexFieldData();
+
+            if (!(indexFieldData instanceof IndexHistogramFieldData)) {
+                throw new IllegalArgumentException("Expected histogram type on field [" + fieldContext.field() +
+                    "], but got [" + fieldContext.fieldType().typeName() + "]");
+            }
+            return new ValuesSource.Histogram.Fielddata((IndexHistogramFieldData) indexFieldData);
+        }
+
+        @Override
+        public ValuesSource replaceMissing(ValuesSource valuesSource, Object rawMissing, DocValueFormat docValueFormat, LongSupplier now) {
+            throw new IllegalArgumentException("Can't apply missing values on a " + valuesSource.getClass());
+        }
+    },
+    GEOSHAPE {
+        @Override
+        public ValuesSource getEmpty() {
+            return ValuesSource.GeoShape.EMPTY;
+        }
+        @Override
+        public ValuesSource getScript(AggregationScript.LeafFactory script, ValueType scriptValueType) {
+            throw new AggregationExecutionException("value source of type [" + this.value() + "] is not supported by scripts");
+        }
+
+        @Override
+        public ValuesSource getField(FieldContext fieldContext, AggregationScript.LeafFactory script) {
             if (!(fieldContext.indexFieldData() instanceof IndexGeoShapeFieldData)) {
                 // TODO: Is this the correct exception type here?
                 throw new IllegalArgumentException("Expected geo_shape type on field [" + fieldContext.field() +
@@ -266,20 +280,10 @@
                 return new ValuesSource.GeoPoint.Fielddata((IndexGeoPointFieldData) fieldContext.indexFieldData());
             }
             return new ValuesSource.GeoShape.Fielddata((IndexGeoShapeFieldData) fieldContext.indexFieldData());
-=======
-            final IndexFieldData<?> indexFieldData = fieldContext.indexFieldData();
-
-            if (!(indexFieldData instanceof IndexHistogramFieldData)) {
-                throw new IllegalArgumentException("Expected histogram type on field [" + fieldContext.field() +
-                    "], but got [" + fieldContext.fieldType().typeName() + "]");
-            }
-            return new ValuesSource.Histogram.Fielddata((IndexHistogramFieldData) indexFieldData);
->>>>>>> c77ca989
-        }
-
-        @Override
-        public ValuesSource replaceMissing(ValuesSource valuesSource, Object rawMissing, DocValueFormat docValueFormat, LongSupplier now) {
-<<<<<<< HEAD
+        }
+
+        @Override
+        public ValuesSource replaceMissing(ValuesSource valuesSource, Object rawMissing, DocValueFormat docValueFormat, LongSupplier now) {
             // when missing value is present on aggregations that support both shapes and points, geo_point will be
             // assumed first to preserve backwards compatibility with existing behavior. If a value is not a valid geo_point
             // then it is parsed as a geo_shape
@@ -291,9 +295,6 @@
                 return MissingValues.replaceMissing(ValuesSource.GeoShape.EMPTY,
                     MultiGeoValues.GeoShapeValue.missing(rawMissing.toString()));
             }
-=======
-            throw new IllegalArgumentException("Can't apply missing values on a " + valuesSource.getClass());
->>>>>>> c77ca989
         }
     };
 
