--- conflicted
+++ resolved
@@ -56,11 +56,7 @@
     private boolean wrapLongitude = true;
 
     public GeoBoundsAggregationBuilder(String name) {
-<<<<<<< HEAD
-        super(name, ValuesSourceType.GEO, ValueType.GEO);
-=======
-        super(name, CoreValuesSourceType.GEOPOINT, ValueType.GEOPOINT);
->>>>>>> 93dc8941
+        super(name, CoreValuesSourceType.GEO, ValueType.GEO);
     }
 
     protected GeoBoundsAggregationBuilder(GeoBoundsAggregationBuilder clone, Builder factoriesBuilder, Map<String, Object> metaData) {
@@ -77,11 +73,7 @@
      * Read from a stream.
      */
     public GeoBoundsAggregationBuilder(StreamInput in) throws IOException {
-<<<<<<< HEAD
-        super(in, ValuesSourceType.GEO, ValueType.GEO);
-=======
-        super(in, CoreValuesSourceType.GEOPOINT, ValueType.GEOPOINT);
->>>>>>> 93dc8941
+        super(in, CoreValuesSourceType.GEO, ValueType.GEO);
         wrapLongitude = in.readBoolean();
     }
 
