--- conflicted
+++ resolved
@@ -116,11 +116,7 @@
     private SignificanceHeuristic significanceHeuristic = DEFAULT_SIGNIFICANCE_HEURISTIC;
 
     public SignificantTermsAggregationBuilder(String name, ValueType valueType) {
-<<<<<<< HEAD
         super(name, valueType);
-=======
-        super(name, CoreValuesSourceType.ANY, valueType);
->>>>>>> c9e9685b
     }
 
     /**
