--- conflicted
+++ resolved
@@ -674,7 +674,7 @@
     private static Mapper.Builder<?, ?> newDateBuilder(String name, DateFormatter dateTimeFormatter, Version indexCreated) {
         DateFieldMapper.Builder builder = new DateFieldMapper.Builder(name);
         if (dateTimeFormatter != null) {
-            builder.format(dateTimeFormatter.pattern()).locale(dateTimeFormatter.getLocale());
+            builder.format(dateTimeFormatter.pattern()).locale(dateTimeFormatter.locale());
         }
         return builder;
     }
@@ -719,13 +719,8 @@
                 // `epoch_millis` or `YYYY`
                 for (DateFormatter dateTimeFormatter : context.root().dynamicDateTimeFormatters()) {
                     try {
-<<<<<<< HEAD
                         dateTimeFormatter.parse(text);
-                    } catch (ElasticsearchParseException | DateTimeParseException e) {
-=======
-                        dateTimeFormatter.parseMillis(text);
-                    } catch (IllegalArgumentException e) {
->>>>>>> dad6f1c9
+                    } catch (ElasticsearchParseException | DateTimeParseException | IllegalArgumentException e) {
                         // failure to parse this, continue
                         continue;
                     }
@@ -736,7 +731,7 @@
                     if (builder instanceof DateFieldMapper.Builder) {
                         DateFieldMapper.Builder dateBuilder = (DateFieldMapper.Builder) builder;
                         if (dateBuilder.isFormatterSet() == false) {
-                            dateBuilder.format(dateTimeFormatter.pattern()).locale(dateTimeFormatter.getLocale());
+                            dateBuilder.format(dateTimeFormatter.pattern()).locale(dateTimeFormatter.locale());
                         }
                     }
                     return builder;
