--- conflicted
+++ resolved
@@ -754,17 +754,13 @@
             final IndexingPressure indexingLimits = new IndexingPressure(settings);
 
             final TaskTracer taskTracer = transportService.getTaskManager().getTaskTracer();
-<<<<<<< HEAD
-            final List<TracingPlugin.Tracer> tracers = pluginComponents.stream()
-                .map(c -> c instanceof TracingPlugin.Tracer ? (TracingPlugin.Tracer) c : null)
+            final List<Tracer> tracers = pluginComponents.stream()
+                .map(c -> c instanceof Tracer ? (Tracer) c : null)
                 .filter(Objects::nonNull)
                 .collect(Collectors.toUnmodifiableList());
             tracers.forEach(taskTracer::addTracer);
 
             pluginsService.filterPlugins(Plugin.class).forEach(plugin -> plugin.onTracers(tracers));
-=======
-            pluginComponents.stream().map(c -> c instanceof Tracer ? (Tracer) c : null).forEach(taskTracer::addTracer);
->>>>>>> 3a304f2b
 
             final RecoverySettings recoverySettings = new RecoverySettings(settings, settingsModule.getClusterSettings());
             RepositoriesModule repositoriesModule = new RepositoriesModule(
