/*
 * Licensed to Elasticsearch under one or more contributor
 * license agreements. See the NOTICE file distributed with
 * this work for additional information regarding copyright
 * ownership. Elasticsearch licenses this file to you under
 * the Apache License, Version 2.0 (the "License"); you may
 * not use this file except in compliance with the License.
 * You may obtain a copy of the License at
 *
 *    http://www.apache.org/licenses/LICENSE-2.0
 *
 * Unless required by applicable law or agreed to in writing,
 * software distributed under the License is distributed on an
 * "AS IS" BASIS, WITHOUT WARRANTIES OR CONDITIONS OF ANY
 * KIND, either express or implied.  See the License for the
 * specific language governing permissions and limitations
 * under the License.
 */

package org.elasticsearch.node;

import org.apache.logging.log4j.LogManager;
import org.apache.logging.log4j.Logger;
import org.apache.lucene.util.Constants;
import org.apache.lucene.util.SetOnce;
import org.elasticsearch.Build;
import org.elasticsearch.ElasticsearchException;
import org.elasticsearch.ElasticsearchTimeoutException;
import org.elasticsearch.action.ActionType;
import org.elasticsearch.action.ActionModule;
import org.elasticsearch.action.admin.cluster.snapshots.status.TransportNodesSnapshotsStatus;
import org.elasticsearch.action.search.SearchExecutionStatsCollector;
import org.elasticsearch.action.search.SearchPhaseController;
import org.elasticsearch.action.search.SearchTransportService;
import org.elasticsearch.action.support.TransportAction;
import org.elasticsearch.action.update.UpdateHelper;
import org.elasticsearch.bootstrap.BootstrapCheck;
import org.elasticsearch.bootstrap.BootstrapContext;
import org.elasticsearch.client.Client;
import org.elasticsearch.client.node.NodeClient;
import org.elasticsearch.cluster.ClusterInfo;
import org.elasticsearch.cluster.ClusterInfoService;
import org.elasticsearch.cluster.ClusterModule;
import org.elasticsearch.cluster.ClusterName;
import org.elasticsearch.cluster.ClusterState;
import org.elasticsearch.cluster.ClusterStateObserver;
import org.elasticsearch.cluster.InternalClusterInfoService;
import org.elasticsearch.cluster.NodeConnectionsService;
import org.elasticsearch.cluster.action.index.MappingUpdatedAction;
import org.elasticsearch.cluster.metadata.AliasValidator;
import org.elasticsearch.cluster.metadata.IndexMetaData;
import org.elasticsearch.cluster.metadata.IndexTemplateMetaData;
import org.elasticsearch.cluster.metadata.MetaData;
import org.elasticsearch.cluster.metadata.MetaDataCreateIndexService;
import org.elasticsearch.cluster.metadata.MetaDataIndexUpgradeService;
import org.elasticsearch.cluster.metadata.TemplateUpgradeService;
import org.elasticsearch.cluster.node.DiscoveryNode;
import org.elasticsearch.cluster.node.DiscoveryNodeRole;
import org.elasticsearch.cluster.routing.BatchedRerouteService;
import org.elasticsearch.cluster.routing.LazilyInitializedRerouteService;
import org.elasticsearch.cluster.routing.RerouteService;
import org.elasticsearch.cluster.routing.allocation.DiskThresholdMonitor;
import org.elasticsearch.cluster.service.ClusterService;
import org.elasticsearch.common.StopWatch;
import org.elasticsearch.common.breaker.CircuitBreaker;
import org.elasticsearch.common.component.Lifecycle;
import org.elasticsearch.common.component.LifecycleComponent;
import org.elasticsearch.common.inject.Injector;
import org.elasticsearch.common.inject.Key;
import org.elasticsearch.common.inject.ModulesBuilder;
import org.elasticsearch.common.io.stream.NamedWriteableRegistry;
import org.elasticsearch.common.lease.Releasables;
import org.elasticsearch.common.logging.DeprecationLogger;
import org.elasticsearch.common.logging.NodeAndClusterIdStateListener;
import org.elasticsearch.common.network.NetworkAddress;
import org.elasticsearch.common.network.NetworkModule;
import org.elasticsearch.common.network.NetworkService;
import org.elasticsearch.common.settings.ClusterSettings;
import org.elasticsearch.common.settings.ConsistentSettingsService;
import org.elasticsearch.common.settings.Setting;
import org.elasticsearch.common.settings.Setting.Property;
import org.elasticsearch.common.settings.SettingUpgrader;
import org.elasticsearch.common.settings.Settings;
import org.elasticsearch.common.settings.SettingsModule;
import org.elasticsearch.common.transport.BoundTransportAddress;
import org.elasticsearch.common.transport.TransportAddress;
import org.elasticsearch.common.unit.TimeValue;
import org.elasticsearch.common.util.BigArrays;
import org.elasticsearch.common.util.PageCacheRecycler;
import org.elasticsearch.common.xcontent.NamedXContentRegistry;
import org.elasticsearch.core.internal.io.IOUtils;
import org.elasticsearch.discovery.Discovery;
import org.elasticsearch.discovery.DiscoveryModule;
import org.elasticsearch.env.Environment;
import org.elasticsearch.env.NodeEnvironment;
import org.elasticsearch.gateway.GatewayAllocator;
import org.elasticsearch.gateway.GatewayMetaState;
import org.elasticsearch.gateway.GatewayModule;
import org.elasticsearch.gateway.GatewayService;
import org.elasticsearch.gateway.MetaStateService;
import org.elasticsearch.http.HttpServerTransport;
import org.elasticsearch.index.IndexSettings;
import org.elasticsearch.index.analysis.AnalysisRegistry;
import org.elasticsearch.index.engine.EngineFactory;
import org.elasticsearch.indices.IndicesModule;
import org.elasticsearch.indices.IndicesService;
import org.elasticsearch.indices.analysis.AnalysisModule;
import org.elasticsearch.indices.breaker.CircuitBreakerService;
import org.elasticsearch.indices.breaker.HierarchyCircuitBreakerService;
import org.elasticsearch.indices.breaker.NoneCircuitBreakerService;
import org.elasticsearch.indices.cluster.IndicesClusterStateService;
import org.elasticsearch.indices.recovery.PeerRecoverySourceService;
import org.elasticsearch.indices.recovery.PeerRecoveryTargetService;
import org.elasticsearch.indices.recovery.RecoverySettings;
import org.elasticsearch.indices.store.IndicesStore;
import org.elasticsearch.ingest.IngestService;
import org.elasticsearch.monitor.MonitorService;
import org.elasticsearch.monitor.jvm.JvmInfo;
import org.elasticsearch.persistent.PersistentTasksClusterService;
import org.elasticsearch.persistent.PersistentTasksExecutor;
import org.elasticsearch.persistent.PersistentTasksExecutorRegistry;
import org.elasticsearch.persistent.PersistentTasksService;
import org.elasticsearch.plugins.ActionPlugin;
import org.elasticsearch.plugins.AnalysisPlugin;
import org.elasticsearch.plugins.ClusterPlugin;
import org.elasticsearch.plugins.DiscoveryPlugin;
import org.elasticsearch.plugins.EnginePlugin;
import org.elasticsearch.plugins.IndexStorePlugin;
import org.elasticsearch.plugins.IngestPlugin;
import org.elasticsearch.plugins.MapperPlugin;
import org.elasticsearch.plugins.MetaDataUpgrader;
import org.elasticsearch.plugins.NetworkPlugin;
import org.elasticsearch.plugins.PersistentTaskPlugin;
import org.elasticsearch.plugins.Plugin;
import org.elasticsearch.plugins.PluginsService;
import org.elasticsearch.plugins.RepositoryPlugin;
import org.elasticsearch.plugins.ScriptPlugin;
import org.elasticsearch.plugins.SearchPlugin;
import org.elasticsearch.repositories.RepositoriesModule;
import org.elasticsearch.repositories.RepositoriesService;
import org.elasticsearch.rest.RestController;
import org.elasticsearch.script.ScriptModule;
import org.elasticsearch.script.ScriptService;
import org.elasticsearch.search.SearchModule;
import org.elasticsearch.search.SearchService;
import org.elasticsearch.search.fetch.FetchPhase;
import org.elasticsearch.snapshots.RestoreService;
import org.elasticsearch.snapshots.SnapshotShardsService;
import org.elasticsearch.snapshots.SnapshotsService;
import org.elasticsearch.tasks.Task;
import org.elasticsearch.tasks.TaskResultsService;
import org.elasticsearch.threadpool.ExecutorBuilder;
import org.elasticsearch.threadpool.ThreadPool;
import org.elasticsearch.transport.Transport;
import org.elasticsearch.transport.TransportInterceptor;
import org.elasticsearch.transport.TransportService;
import org.elasticsearch.usage.UsageService;
import org.elasticsearch.watcher.ResourceWatcherService;

import javax.net.ssl.SNIHostName;
import java.io.BufferedWriter;
import java.io.Closeable;
import java.io.IOException;
import java.net.InetAddress;
import java.net.InetSocketAddress;
import java.nio.charset.Charset;
import java.nio.file.Files;
import java.nio.file.Path;
import java.nio.file.StandardCopyOption;
import java.util.ArrayList;
import java.util.Arrays;
import java.util.Collection;
import java.util.Collections;
import java.util.List;
import java.util.Map;
import java.util.Optional;
import java.util.Set;
import java.util.concurrent.CountDownLatch;
import java.util.concurrent.TimeUnit;
import java.util.function.Consumer;
import java.util.function.Function;
import java.util.function.UnaryOperator;
import java.util.stream.Collectors;
import java.util.stream.Stream;

import static java.util.stream.Collectors.toList;

/**
 * A node represent a node within a cluster ({@code cluster.name}). The {@link #client()} can be used
 * in order to use a {@link Client} to perform actions/operations against the cluster.
 */
public class Node implements Closeable {
    public static final Setting<Boolean> WRITE_PORTS_FILE_SETTING =
        Setting.boolSetting("node.portsfile", false, Property.NodeScope);
    public static final Setting<Boolean> NODE_DATA_SETTING = Setting.boolSetting("node.data", true, Property.NodeScope);
    public static final Setting<Boolean> NODE_MASTER_SETTING =
        Setting.boolSetting("node.master", true, Property.NodeScope);
    public static final Setting<Boolean> NODE_INGEST_SETTING =
        Setting.boolSetting("node.ingest", true, Property.NodeScope);

    /**
    * controls whether the node is allowed to persist things like metadata to disk
    * Note that this does not control whether the node stores actual indices (see
    * {@link #NODE_DATA_SETTING}). However, if this is false, {@link #NODE_DATA_SETTING}
    * and {@link #NODE_MASTER_SETTING} must also be false.
    *
    */
    public static final Setting<Boolean> NODE_LOCAL_STORAGE_SETTING = Setting.boolSetting("node.local_storage", true, Property.NodeScope);
    public static final Setting<String> NODE_NAME_SETTING = Setting.simpleString("node.name", Property.NodeScope);
    public static final Setting.AffixSetting<String> NODE_ATTRIBUTES = Setting.prefixKeySetting("node.attr.", (key) ->
        new Setting<>(key, "", (value) -> {
            if (value.length() > 0
                && (Character.isWhitespace(value.charAt(0)) || Character.isWhitespace(value.charAt(value.length() - 1)))) {
                throw new IllegalArgumentException(key + " cannot have leading or trailing whitespace " +
                    "[" + value + "]");
            }
            if (value.length() > 0 && "node.attr.server_name".equals(key)) {
                try {
                    new SNIHostName(value);
                } catch (IllegalArgumentException e) {
                    throw new IllegalArgumentException("invalid node.attr.server_name [" + value + "]", e );
                }
            }
            return value;
        }, Property.NodeScope));
    public static final Setting<String> BREAKER_TYPE_KEY = new Setting<>("indices.breaker.type", "hierarchy", (s) -> {
        switch (s) {
            case "hierarchy":
            case "none":
                return s;
            default:
                throw new IllegalArgumentException("indices.breaker.type must be one of [hierarchy, none] but was: " + s);
        }
    }, Setting.Property.NodeScope);

    public static final Setting<TimeValue> INITIAL_STATE_TIMEOUT_SETTING =
        Setting.positiveTimeSetting("discovery.initial_state_timeout", TimeValue.timeValueSeconds(30), Property.NodeScope);

    private static final String CLIENT_TYPE = "node";

    private final Lifecycle lifecycle = new Lifecycle();

    /**
     * Logger initialized in the ctor because if it were initialized statically
     * then it wouldn't get the node name.
     */
    private final Logger logger;
    private final Injector injector;
    private final Environment environment;
    private final NodeEnvironment nodeEnvironment;
    private final PluginsService pluginsService;
    private final NodeClient client;
    private final Collection<LifecycleComponent> pluginLifecycleComponents;
    private final LocalNodeFactory localNodeFactory;
    private final NodeService nodeService;
    final NamedWriteableRegistry namedWriteableRegistry;

    public Node(Environment environment) {
        this(environment, Collections.emptyList(), true);
    }

    /**
     * Constructs a node
     *
     * @param environment                the environment for this node
     * @param classpathPlugins           the plugins to be loaded from the classpath
     * @param forbidPrivateIndexSettings whether or not private index settings are forbidden when creating an index; this is used in the
     *                                   test framework for tests that rely on being able to set private settings
     */
    protected Node(
            final Environment environment, Collection<Class<? extends Plugin>> classpathPlugins, boolean forbidPrivateIndexSettings) {
        logger = LogManager.getLogger(Node.class);
        final List<Closeable> resourcesToClose = new ArrayList<>(); // register everything we need to release in the case of an error
        boolean success = false;
        try {
            Settings tmpSettings = Settings.builder().put(environment.settings())
                .put(Client.CLIENT_TYPE_SETTING_S.getKey(), CLIENT_TYPE).build();

            nodeEnvironment = new NodeEnvironment(tmpSettings, environment);
            resourcesToClose.add(nodeEnvironment);
            logger.info("node name [{}], node ID [{}], cluster name [{}]",
                    NODE_NAME_SETTING.get(tmpSettings), nodeEnvironment.nodeId(),
                    ClusterName.CLUSTER_NAME_SETTING.get(tmpSettings).value());

            final JvmInfo jvmInfo = JvmInfo.jvmInfo();
            logger.info(
                "version[{}], pid[{}], build[{}/{}/{}/{}], OS[{}/{}/{}], JVM[{}/{}/{}/{}]",
                Build.CURRENT.getQualifiedVersion(),
                jvmInfo.pid(),
                Build.CURRENT.flavor().displayName(),
                Build.CURRENT.type().displayName(),
                Build.CURRENT.shortHash(),
                Build.CURRENT.date(),
                Constants.OS_NAME,
                Constants.OS_VERSION,
                Constants.OS_ARCH,
                Constants.JVM_VENDOR,
                Constants.JVM_NAME,
                Constants.JAVA_VERSION,
                Constants.JVM_VERSION);
            logger.info("JVM home [{}]", System.getProperty("java.home"));
            logger.info("JVM arguments {}", Arrays.toString(jvmInfo.getInputArguments()));
            if (Build.CURRENT.isProductionRelease() == false) {
                logger.warn(
                    "version [{}] is a pre-release version of Elasticsearch and is not suitable for production",
                    Build.CURRENT.getQualifiedVersion());
            }

            if (logger.isDebugEnabled()) {
                logger.debug("using config [{}], data [{}], logs [{}], plugins [{}]",
                    environment.configFile(), Arrays.toString(environment.dataFiles()), environment.logsFile(), environment.pluginsFile());
            }

            this.pluginsService = new PluginsService(tmpSettings, environment.configFile(), environment.modulesFile(),
                environment.pluginsFile(), classpathPlugins);
            final Settings settings = pluginsService.updatedSettings();
            final Set<DiscoveryNodeRole> possibleRoles = Stream.concat(
                    DiscoveryNodeRole.BUILT_IN_ROLES.stream(),
                    pluginsService.filterPlugins(Plugin.class)
                            .stream()
                            .map(Plugin::getRoles)
                            .flatMap(Set::stream))
                    .collect(Collectors.toSet());
            DiscoveryNode.setPossibleRoles(possibleRoles);
            localNodeFactory = new LocalNodeFactory(settings, nodeEnvironment.nodeId());

            // create the environment based on the finalized (processed) view of the settings
            // this is just to makes sure that people get the same settings, no matter where they ask them from
            this.environment = new Environment(settings, environment.configFile());
            Environment.assertEquivalent(environment, this.environment);

            final List<ExecutorBuilder<?>> executorBuilders = pluginsService.getExecutorBuilders(settings);

            final ThreadPool threadPool = new ThreadPool(settings, executorBuilders.toArray(new ExecutorBuilder[0]));
            resourcesToClose.add(() -> ThreadPool.terminate(threadPool, 10, TimeUnit.SECONDS));
            // adds the context to the DeprecationLogger so that it does not need to be injected everywhere
            DeprecationLogger.setThreadContext(threadPool.getThreadContext());
            resourcesToClose.add(() -> DeprecationLogger.removeThreadContext(threadPool.getThreadContext()));

            final List<Setting<?>> additionalSettings = new ArrayList<>(pluginsService.getPluginSettings());
            final List<String> additionalSettingsFilter = new ArrayList<>(pluginsService.getPluginSettingsFilter());
            for (final ExecutorBuilder<?> builder : threadPool.builders()) {
                additionalSettings.addAll(builder.getRegisteredSettings());
            }
            client = new NodeClient(settings, threadPool);
            final ResourceWatcherService resourceWatcherService = new ResourceWatcherService(settings, threadPool);
            final ScriptModule scriptModule = new ScriptModule(settings, pluginsService.filterPlugins(ScriptPlugin.class));
            AnalysisModule analysisModule = new AnalysisModule(this.environment, pluginsService.filterPlugins(AnalysisPlugin.class));
            // this is as early as we can validate settings at this point. we already pass them to ScriptModule as well as ThreadPool
            // so we might be late here already

            final Set<SettingUpgrader<?>> settingsUpgraders = pluginsService.filterPlugins(Plugin.class)
                    .stream()
                    .map(Plugin::getSettingUpgraders)
                    .flatMap(List::stream)
                    .collect(Collectors.toSet());

            final SettingsModule settingsModule =
                    new SettingsModule(settings, additionalSettings, additionalSettingsFilter, settingsUpgraders);
            scriptModule.registerClusterSettingsListeners(settingsModule.getClusterSettings());
            resourcesToClose.add(resourceWatcherService);
            final NetworkService networkService = new NetworkService(
                getCustomNameResolvers(pluginsService.filterPlugins(DiscoveryPlugin.class)));

            List<ClusterPlugin> clusterPlugins = pluginsService.filterPlugins(ClusterPlugin.class);
            final ClusterService clusterService = new ClusterService(settings, settingsModule.getClusterSettings(), threadPool);
            clusterService.addStateApplier(scriptModule.getScriptService());
            resourcesToClose.add(clusterService);
            clusterService.addLocalNodeMasterListener(
                    new ConsistentSettingsService(settings, clusterService, settingsModule.getConsistentSettings())
                            .newHashPublisher());
            final IngestService ingestService = new IngestService(clusterService, threadPool, this.environment,
<<<<<<< HEAD
                scriptModule.getScriptService(), analysisModule.getAnalysisRegistry(), pluginsService.filterPlugins(IngestPlugin.class),
                client);
=======
                scriptModule.getScriptService(), analysisModule.getAnalysisRegistry(), pluginsService.filterPlugins(IngestPlugin.class));
            final LazilyInitializedRerouteService lazilyInitializedRerouteService = new LazilyInitializedRerouteService();
>>>>>>> 60b460d3
            final DiskThresholdMonitor diskThresholdMonitor = new DiskThresholdMonitor(settings, clusterService::state,
                clusterService.getClusterSettings(), client, threadPool::relativeTimeInMillis, lazilyInitializedRerouteService);
            final ClusterInfoService clusterInfoService = newClusterInfoService(settings, clusterService, threadPool, client,
                diskThresholdMonitor::onNewInfo);
            final UsageService usageService = new UsageService();

            ModulesBuilder modules = new ModulesBuilder();
            final MonitorService monitorService = new MonitorService(settings, nodeEnvironment, threadPool, clusterInfoService);
            ClusterModule clusterModule = new ClusterModule(settings, clusterService, clusterPlugins, clusterInfoService);
            modules.add(clusterModule);
            IndicesModule indicesModule = new IndicesModule(pluginsService.filterPlugins(MapperPlugin.class));
            modules.add(indicesModule);

            SearchModule searchModule = new SearchModule(settings, pluginsService.filterPlugins(SearchPlugin.class));
            CircuitBreakerService circuitBreakerService = createCircuitBreakerService(settingsModule.getSettings(),
                settingsModule.getClusterSettings());
            resourcesToClose.add(circuitBreakerService);
            modules.add(new GatewayModule());


            PageCacheRecycler pageCacheRecycler = createPageCacheRecycler(settings);
            BigArrays bigArrays = createBigArrays(pageCacheRecycler, circuitBreakerService);
            modules.add(settingsModule);
            List<NamedWriteableRegistry.Entry> namedWriteables = Stream.of(
                NetworkModule.getNamedWriteables().stream(),
                indicesModule.getNamedWriteables().stream(),
                searchModule.getNamedWriteables().stream(),
                pluginsService.filterPlugins(Plugin.class).stream()
                    .flatMap(p -> p.getNamedWriteables().stream()),
                ClusterModule.getNamedWriteables().stream())
                .flatMap(Function.identity()).collect(Collectors.toList());
            final NamedWriteableRegistry namedWriteableRegistry = new NamedWriteableRegistry(namedWriteables);
            NamedXContentRegistry xContentRegistry = new NamedXContentRegistry(Stream.of(
                NetworkModule.getNamedXContents().stream(),
                indicesModule.getNamedXContents().stream(),
                searchModule.getNamedXContents().stream(),
                pluginsService.filterPlugins(Plugin.class).stream()
                    .flatMap(p -> p.getNamedXContent().stream()),
                ClusterModule.getNamedXWriteables().stream())
                .flatMap(Function.identity()).collect(toList()));
            final MetaStateService metaStateService = new MetaStateService(nodeEnvironment, xContentRegistry);

            // collect engine factory providers from server and from plugins
            final Collection<EnginePlugin> enginePlugins = pluginsService.filterPlugins(EnginePlugin.class);
            final Collection<Function<IndexSettings, Optional<EngineFactory>>> engineFactoryProviders =
                    Stream.concat(
                            indicesModule.getEngineFactories().stream(),
                            enginePlugins.stream().map(plugin -> plugin::getEngineFactory))
                    .collect(Collectors.toList());


            final Map<String, IndexStorePlugin.DirectoryFactory> indexStoreFactories =
                    pluginsService.filterPlugins(IndexStorePlugin.class)
                            .stream()
                            .map(IndexStorePlugin::getDirectoryFactories)
                            .flatMap(m -> m.entrySet().stream())
                            .collect(Collectors.toMap(Map.Entry::getKey, Map.Entry::getValue));

            final IndicesService indicesService =
                    new IndicesService(settings, pluginsService, nodeEnvironment, xContentRegistry, analysisModule.getAnalysisRegistry(),
                            clusterModule.getIndexNameExpressionResolver(), indicesModule.getMapperRegistry(), namedWriteableRegistry,
                            threadPool, settingsModule.getIndexScopedSettings(), circuitBreakerService, bigArrays,
                            scriptModule.getScriptService(), client, metaStateService, engineFactoryProviders, indexStoreFactories);

            final AliasValidator aliasValidator = new AliasValidator();

            final MetaDataCreateIndexService metaDataCreateIndexService = new MetaDataCreateIndexService(
                    settings,
                    clusterService,
                    indicesService,
                    clusterModule.getAllocationService(),
                    aliasValidator,
                    environment,
                    settingsModule.getIndexScopedSettings(),
                    threadPool,
                    xContentRegistry,
                    forbidPrivateIndexSettings);

            Collection<Object> pluginComponents = pluginsService.filterPlugins(Plugin.class).stream()
                .flatMap(p -> p.createComponents(client, clusterService, threadPool, resourceWatcherService,
                                                 scriptModule.getScriptService(), xContentRegistry, environment, nodeEnvironment,
                                                 namedWriteableRegistry).stream())
                .collect(Collectors.toList());

            ActionModule actionModule = new ActionModule(settings, clusterModule.getIndexNameExpressionResolver(),
                settingsModule.getIndexScopedSettings(), settingsModule.getClusterSettings(), settingsModule.getSettingsFilter(),
                threadPool, pluginsService.filterPlugins(ActionPlugin.class), client, circuitBreakerService, usageService);
            modules.add(actionModule);

            final RestController restController = actionModule.getRestController();
            final NetworkModule networkModule = new NetworkModule(settings, pluginsService.filterPlugins(NetworkPlugin.class),
                threadPool, bigArrays, pageCacheRecycler, circuitBreakerService, namedWriteableRegistry, xContentRegistry,
                networkService, restController);
            Collection<UnaryOperator<Map<String, MetaData.Custom>>> customMetaDataUpgraders =
                pluginsService.filterPlugins(Plugin.class).stream()
                    .map(Plugin::getCustomMetaDataUpgrader)
                    .collect(Collectors.toList());
            Collection<UnaryOperator<Map<String, IndexTemplateMetaData>>> indexTemplateMetaDataUpgraders =
                pluginsService.filterPlugins(Plugin.class).stream()
                    .map(Plugin::getIndexTemplateMetaDataUpgrader)
                    .collect(Collectors.toList());
            Collection<UnaryOperator<IndexMetaData>> indexMetaDataUpgraders = pluginsService.filterPlugins(Plugin.class).stream()
                    .map(Plugin::getIndexMetaDataUpgrader).collect(Collectors.toList());
            final MetaDataUpgrader metaDataUpgrader = new MetaDataUpgrader(customMetaDataUpgraders, indexTemplateMetaDataUpgraders);
            final MetaDataIndexUpgradeService metaDataIndexUpgradeService = new MetaDataIndexUpgradeService(settings, xContentRegistry,
                indicesModule.getMapperRegistry(), settingsModule.getIndexScopedSettings(), indexMetaDataUpgraders);
            new TemplateUpgradeService(client, clusterService, threadPool, indexTemplateMetaDataUpgraders);
            final Transport transport = networkModule.getTransportSupplier().get();
            Set<String> taskHeaders = Stream.concat(
                pluginsService.filterPlugins(ActionPlugin.class).stream().flatMap(p -> p.getTaskHeaders().stream()),
                Stream.of(Task.X_OPAQUE_ID)
            ).collect(Collectors.toSet());
            final TransportService transportService = newTransportService(settings, transport, threadPool,
                networkModule.getTransportInterceptor(), localNodeFactory, settingsModule.getClusterSettings(), taskHeaders);
            final GatewayMetaState gatewayMetaState = new GatewayMetaState(settings, metaStateService,
                    metaDataIndexUpgradeService, metaDataUpgrader, transportService, clusterService);
            final ResponseCollectorService responseCollectorService = new ResponseCollectorService(clusterService);
            final SearchTransportService searchTransportService =  new SearchTransportService(transportService,
                SearchExecutionStatsCollector.makeWrapper(responseCollectorService));
            final HttpServerTransport httpServerTransport = newHttpTransport(networkModule);


            RepositoriesModule repositoriesModule = new RepositoriesModule(this.environment,
                pluginsService.filterPlugins(RepositoryPlugin.class), transportService, clusterService, threadPool, xContentRegistry);
            RepositoriesService repositoryService = repositoriesModule.getRepositoryService();
            SnapshotsService snapshotsService = new SnapshotsService(settings, clusterService,
                clusterModule.getIndexNameExpressionResolver(), repositoryService, threadPool);
            SnapshotShardsService snapshotShardsService = new SnapshotShardsService(settings, clusterService, snapshotsService, threadPool,
                transportService, indicesService, actionModule.getActionFilters(), clusterModule.getIndexNameExpressionResolver());
            TransportNodesSnapshotsStatus nodesSnapshotsStatus = new TransportNodesSnapshotsStatus(threadPool, clusterService,
                transportService, snapshotShardsService, actionModule.getActionFilters());
            RestoreService restoreService = new RestoreService(clusterService, repositoryService, clusterModule.getAllocationService(),
                metaDataCreateIndexService, metaDataIndexUpgradeService, clusterService.getClusterSettings());

            final RerouteService rerouteService
                = new BatchedRerouteService(clusterService, clusterModule.getAllocationService()::reroute);
            lazilyInitializedRerouteService.setRerouteService(rerouteService);
            final DiscoveryModule discoveryModule = new DiscoveryModule(settings, threadPool, transportService, namedWriteableRegistry,
                networkService, clusterService.getMasterService(), clusterService.getClusterApplierService(),
                clusterService.getClusterSettings(), pluginsService.filterPlugins(DiscoveryPlugin.class),
                clusterModule.getAllocationService(), environment.configFile(), gatewayMetaState, rerouteService);
            this.nodeService = new NodeService(settings, threadPool, monitorService, discoveryModule.getDiscovery(),
                transportService, indicesService, pluginsService, circuitBreakerService, scriptModule.getScriptService(),
                httpServerTransport, ingestService, clusterService, settingsModule.getSettingsFilter(), responseCollectorService,
                searchTransportService);

            final SearchService searchService = newSearchService(clusterService, indicesService,
                threadPool, scriptModule.getScriptService(), bigArrays, searchModule.getFetchPhase(),
                responseCollectorService);

            final List<PersistentTasksExecutor<?>> tasksExecutors = pluginsService
                .filterPlugins(PersistentTaskPlugin.class).stream()
                .map(p -> p.getPersistentTasksExecutor(clusterService, threadPool, client, settingsModule))
                .flatMap(List::stream)
                .collect(toList());

            final PersistentTasksExecutorRegistry registry = new PersistentTasksExecutorRegistry(tasksExecutors);
            final PersistentTasksClusterService persistentTasksClusterService =
                new PersistentTasksClusterService(settings, registry, clusterService, threadPool);
            resourcesToClose.add(persistentTasksClusterService);
            final PersistentTasksService persistentTasksService = new PersistentTasksService(clusterService, threadPool, client);

            modules.add(b -> {
                    b.bind(Node.class).toInstance(this);
                    b.bind(NodeService.class).toInstance(nodeService);
                    b.bind(NamedXContentRegistry.class).toInstance(xContentRegistry);
                    b.bind(PluginsService.class).toInstance(pluginsService);
                    b.bind(Client.class).toInstance(client);
                    b.bind(NodeClient.class).toInstance(client);
                    b.bind(Environment.class).toInstance(this.environment);
                    b.bind(ThreadPool.class).toInstance(threadPool);
                    b.bind(NodeEnvironment.class).toInstance(nodeEnvironment);
                    b.bind(ResourceWatcherService.class).toInstance(resourceWatcherService);
                    b.bind(CircuitBreakerService.class).toInstance(circuitBreakerService);
                    b.bind(BigArrays.class).toInstance(bigArrays);
                    b.bind(PageCacheRecycler.class).toInstance(pageCacheRecycler);
                    b.bind(ScriptService.class).toInstance(scriptModule.getScriptService());
                    b.bind(AnalysisRegistry.class).toInstance(analysisModule.getAnalysisRegistry());
                    b.bind(IngestService.class).toInstance(ingestService);
                    b.bind(UsageService.class).toInstance(usageService);
                    b.bind(NamedWriteableRegistry.class).toInstance(namedWriteableRegistry);
                    b.bind(MetaDataUpgrader.class).toInstance(metaDataUpgrader);
                    b.bind(MetaStateService.class).toInstance(metaStateService);
                    b.bind(IndicesService.class).toInstance(indicesService);
                    b.bind(AliasValidator.class).toInstance(aliasValidator);
                    b.bind(MetaDataCreateIndexService.class).toInstance(metaDataCreateIndexService);
                    b.bind(SearchService.class).toInstance(searchService);
                    b.bind(SearchTransportService.class).toInstance(searchTransportService);
                    b.bind(SearchPhaseController.class).toInstance(new SearchPhaseController(searchService::createReduceContext));
                    b.bind(Transport.class).toInstance(transport);
                    b.bind(TransportService.class).toInstance(transportService);
                    b.bind(NetworkService.class).toInstance(networkService);
                    b.bind(UpdateHelper.class).toInstance(new UpdateHelper(scriptModule.getScriptService()));
                    b.bind(MetaDataIndexUpgradeService.class).toInstance(metaDataIndexUpgradeService);
                    b.bind(ClusterInfoService.class).toInstance(clusterInfoService);
                    b.bind(GatewayMetaState.class).toInstance(gatewayMetaState);
                    b.bind(Discovery.class).toInstance(discoveryModule.getDiscovery());
                    {
                        RecoverySettings recoverySettings = new RecoverySettings(settings, settingsModule.getClusterSettings());
                        processRecoverySettings(settingsModule.getClusterSettings(), recoverySettings);
                        b.bind(PeerRecoverySourceService.class).toInstance(new PeerRecoverySourceService(transportService,
                                indicesService, recoverySettings));
                        b.bind(PeerRecoveryTargetService.class).toInstance(new PeerRecoveryTargetService(threadPool,
                                transportService, recoverySettings, clusterService));
                    }
                    b.bind(HttpServerTransport.class).toInstance(httpServerTransport);
                    pluginComponents.stream().forEach(p -> b.bind((Class) p.getClass()).toInstance(p));
                    b.bind(PersistentTasksService.class).toInstance(persistentTasksService);
                    b.bind(PersistentTasksClusterService.class).toInstance(persistentTasksClusterService);
                    b.bind(PersistentTasksExecutorRegistry.class).toInstance(registry);
                    b.bind(RepositoriesService.class).toInstance(repositoryService);
                    b.bind(SnapshotsService.class).toInstance(snapshotsService);
                    b.bind(SnapshotShardsService.class).toInstance(snapshotShardsService);
                    b.bind(TransportNodesSnapshotsStatus.class).toInstance(nodesSnapshotsStatus);
                    b.bind(RestoreService.class).toInstance(restoreService);
                    b.bind(RerouteService.class).toInstance(rerouteService);
                }
            );
            injector = modules.createInjector();

            // TODO hack around circular dependencies problems in AllocationService
            clusterModule.getAllocationService().setGatewayAllocator(injector.getInstance(GatewayAllocator.class));

            List<LifecycleComponent> pluginLifecycleComponents = pluginComponents.stream()
                .filter(p -> p instanceof LifecycleComponent)
                .map(p -> (LifecycleComponent) p).collect(Collectors.toList());
            resourcesToClose.addAll(pluginLifecycleComponents);
            this.pluginLifecycleComponents = Collections.unmodifiableList(pluginLifecycleComponents);
            client.initialize(injector.getInstance(new Key<Map<ActionType, TransportAction>>() {}),
                    () -> clusterService.localNode().getId(), transportService.getRemoteClusterService());
            this.namedWriteableRegistry = namedWriteableRegistry;

            logger.debug("initializing HTTP handlers ...");
            actionModule.initRestHandlers(() -> clusterService.state().nodes());
            logger.info("initialized");

            success = true;
        } catch (IOException ex) {
            throw new ElasticsearchException("failed to bind service", ex);
        } finally {
            if (!success) {
                IOUtils.closeWhileHandlingException(resourcesToClose);
            }
        }
    }

    protected TransportService newTransportService(Settings settings, Transport transport, ThreadPool threadPool,
                                                   TransportInterceptor interceptor,
                                                   Function<BoundTransportAddress, DiscoveryNode> localNodeFactory,
                                                   ClusterSettings clusterSettings, Set<String> taskHeaders) {
        return new TransportService(settings, transport, threadPool, interceptor, localNodeFactory, clusterSettings, taskHeaders);
    }

    protected void processRecoverySettings(ClusterSettings clusterSettings, RecoverySettings recoverySettings) {
        // Noop in production, overridden by tests
    }

    /**
     * The settings that are used by this node. Contains original settings as well as additional settings provided by plugins.
     */
    public Settings settings() {
        return this.environment.settings();
    }

    /**
     * A client that can be used to execute actions (operations) against the cluster.
     */
    public Client client() {
        return client;
    }

    /**
     * Returns the environment of the node
     */
    public Environment getEnvironment() {
        return environment;
    }

    /**
     * Returns the {@link NodeEnvironment} instance of this node
     */
    public NodeEnvironment getNodeEnvironment() {
        return nodeEnvironment;
    }


    /**
     * Start the node. If the node is already started, this method is no-op.
     */
    public Node start() throws NodeValidationException {
        if (!lifecycle.moveToStarted()) {
            return this;
        }

        logger.info("starting ...");
        pluginLifecycleComponents.forEach(LifecycleComponent::start);

        injector.getInstance(MappingUpdatedAction.class).setClient(client);
        injector.getInstance(IndicesService.class).start();
        injector.getInstance(IndicesClusterStateService.class).start();
        injector.getInstance(SnapshotsService.class).start();
        injector.getInstance(SnapshotShardsService.class).start();
        injector.getInstance(SearchService.class).start();
        nodeService.getMonitorService().start();

        final ClusterService clusterService = injector.getInstance(ClusterService.class);

        final NodeConnectionsService nodeConnectionsService = injector.getInstance(NodeConnectionsService.class);
        nodeConnectionsService.start();
        clusterService.setNodeConnectionsService(nodeConnectionsService);

        injector.getInstance(ResourceWatcherService.class).start();
        injector.getInstance(GatewayService.class).start();
        Discovery discovery = injector.getInstance(Discovery.class);
        clusterService.getMasterService().setClusterStatePublisher(discovery::publish);

        // Start the transport service now so the publish address will be added to the local disco node in ClusterService
        TransportService transportService = injector.getInstance(TransportService.class);
        transportService.getTaskManager().setTaskResultsService(injector.getInstance(TaskResultsService.class));
        transportService.start();
        assert localNodeFactory.getNode() != null;
        assert transportService.getLocalNode().equals(localNodeFactory.getNode())
            : "transportService has a different local node than the factory provided";
        final MetaData onDiskMetadata;
        // we load the global state here (the persistent part of the cluster state stored on disk) to
        // pass it to the bootstrap checks to allow plugins to enforce certain preconditions based on the recovered state.
        if (DiscoveryNode.isMasterNode(settings()) || DiscoveryNode.isDataNode(settings())) {
            onDiskMetadata = injector.getInstance(GatewayMetaState.class).getMetaData();
        } else {
            onDiskMetadata = MetaData.EMPTY_META_DATA;
        }
        assert onDiskMetadata != null : "metadata is null but shouldn't"; // this is never null
        validateNodeBeforeAcceptingRequests(new BootstrapContext(environment, onDiskMetadata), transportService.boundAddress(),
            pluginsService.filterPlugins(Plugin.class).stream()
                .flatMap(p -> p.getBootstrapChecks().stream()).collect(Collectors.toList()));

        clusterService.addStateApplier(transportService.getTaskManager());
        // start after transport service so the local disco is known
        discovery.start(); // start before cluster service so that it can set initial state on ClusterApplierService
        clusterService.start();
        assert clusterService.localNode().equals(localNodeFactory.getNode())
            : "clusterService has a different local node than the factory provided";
        transportService.acceptIncomingRequests();
        discovery.startInitialJoin();
        final TimeValue initialStateTimeout = INITIAL_STATE_TIMEOUT_SETTING.get(settings());
        configureNodeAndClusterIdStateListener(clusterService);

        if (initialStateTimeout.millis() > 0) {
            final ThreadPool thread = injector.getInstance(ThreadPool.class);
            ClusterState clusterState = clusterService.state();
            ClusterStateObserver observer =
                new ClusterStateObserver(clusterState, clusterService, null, logger, thread.getThreadContext());

            if (clusterState.nodes().getMasterNodeId() == null) {
                logger.debug("waiting to join the cluster. timeout [{}]", initialStateTimeout);
                final CountDownLatch latch = new CountDownLatch(1);
                observer.waitForNextChange(new ClusterStateObserver.Listener() {
                    @Override
                    public void onNewClusterState(ClusterState state) { latch.countDown(); }

                    @Override
                    public void onClusterServiceClose() {
                        latch.countDown();
                    }

                    @Override
                    public void onTimeout(TimeValue timeout) {
                        logger.warn("timed out while waiting for initial discovery state - timeout: {}",
                            initialStateTimeout);
                        latch.countDown();
                    }
                }, state -> state.nodes().getMasterNodeId() != null, initialStateTimeout);

                try {
                    latch.await();
                } catch (InterruptedException e) {
                    throw new ElasticsearchTimeoutException("Interrupted while waiting for initial discovery state");
                }
            }
        }

        injector.getInstance(HttpServerTransport.class).start();

        if (WRITE_PORTS_FILE_SETTING.get(settings())) {
            TransportService transport = injector.getInstance(TransportService.class);
            writePortsFile("transport", transport.boundAddress());
            HttpServerTransport http = injector.getInstance(HttpServerTransport.class);
            writePortsFile("http", http.boundAddress());
        }

        logger.info("started");

        pluginsService.filterPlugins(ClusterPlugin.class).forEach(ClusterPlugin::onNodeStarted);

        return this;
    }

    protected void configureNodeAndClusterIdStateListener(ClusterService clusterService) {
        NodeAndClusterIdStateListener.getAndSetNodeIdAndClusterId(clusterService,
            injector.getInstance(ThreadPool.class).getThreadContext());
    }

    private Node stop() {
        if (!lifecycle.moveToStopped()) {
            return this;
        }
        logger.info("stopping ...");

        injector.getInstance(ResourceWatcherService.class).stop();
        injector.getInstance(HttpServerTransport.class).stop();

        injector.getInstance(SnapshotsService.class).stop();
        injector.getInstance(SnapshotShardsService.class).stop();
        // stop any changes happening as a result of cluster state changes
        injector.getInstance(IndicesClusterStateService.class).stop();
        // close discovery early to not react to pings anymore.
        // This can confuse other nodes and delay things - mostly if we're the master and we're running tests.
        injector.getInstance(Discovery.class).stop();
        // we close indices first, so operations won't be allowed on it
        injector.getInstance(ClusterService.class).stop();
        injector.getInstance(NodeConnectionsService.class).stop();
        nodeService.getMonitorService().stop();
        injector.getInstance(GatewayService.class).stop();
        injector.getInstance(SearchService.class).stop();
        injector.getInstance(TransportService.class).stop();

        pluginLifecycleComponents.forEach(LifecycleComponent::stop);
        // we should stop this last since it waits for resources to get released
        // if we had scroll searchers etc or recovery going on we wait for to finish.
        injector.getInstance(IndicesService.class).stop();
        logger.info("stopped");

        return this;
    }

    // During concurrent close() calls we want to make sure that all of them return after the node has completed it's shutdown cycle.
    // If not, the hook that is added in Bootstrap#setup() will be useless:
    // close() might not be executed, in case another (for example api) call to close() has already set some lifecycles to stopped.
    // In this case the process will be terminated even if the first call to close() has not finished yet.
    @Override
    public synchronized void close() throws IOException {
        synchronized (lifecycle) {
            if (lifecycle.started()) {
                stop();
            }
            if (!lifecycle.moveToClosed()) {
                return;
            }
        }

        logger.info("closing ...");
        List<Closeable> toClose = new ArrayList<>();
        StopWatch stopWatch = new StopWatch("node_close");
        toClose.add(() -> stopWatch.start("node_service"));
        toClose.add(nodeService);
        toClose.add(() -> stopWatch.stop().start("http"));
        toClose.add(injector.getInstance(HttpServerTransport.class));
        toClose.add(() -> stopWatch.stop().start("snapshot_service"));
        toClose.add(injector.getInstance(SnapshotsService.class));
        toClose.add(injector.getInstance(SnapshotShardsService.class));
        toClose.add(() -> stopWatch.stop().start("client"));
        Releasables.close(injector.getInstance(Client.class));
        toClose.add(() -> stopWatch.stop().start("indices_cluster"));
        toClose.add(injector.getInstance(IndicesClusterStateService.class));
        toClose.add(() -> stopWatch.stop().start("indices"));
        toClose.add(injector.getInstance(IndicesService.class));
        // close filter/fielddata caches after indices
        toClose.add(injector.getInstance(IndicesStore.class));
        toClose.add(() -> stopWatch.stop().start("cluster"));
        toClose.add(injector.getInstance(ClusterService.class));
        toClose.add(() -> stopWatch.stop().start("node_connections_service"));
        toClose.add(injector.getInstance(NodeConnectionsService.class));
        toClose.add(() -> stopWatch.stop().start("discovery"));
        toClose.add(injector.getInstance(Discovery.class));
        toClose.add(() -> stopWatch.stop().start("monitor"));
        toClose.add(nodeService.getMonitorService());
        toClose.add(() -> stopWatch.stop().start("gateway"));
        toClose.add(injector.getInstance(GatewayService.class));
        toClose.add(() -> stopWatch.stop().start("search"));
        toClose.add(injector.getInstance(SearchService.class));
        toClose.add(() -> stopWatch.stop().start("transport"));
        toClose.add(injector.getInstance(TransportService.class));

        for (LifecycleComponent plugin : pluginLifecycleComponents) {
            toClose.add(() -> stopWatch.stop().start("plugin(" + plugin.getClass().getName() + ")"));
            toClose.add(plugin);
        }
        toClose.addAll(pluginsService.filterPlugins(Plugin.class));

        toClose.add(() -> stopWatch.stop().start("script"));
        toClose.add(injector.getInstance(ScriptService.class));

        toClose.add(() -> stopWatch.stop().start("thread_pool"));
        toClose.add(() -> injector.getInstance(ThreadPool.class).shutdown());
        // Don't call shutdownNow here, it might break ongoing operations on Lucene indices.
        // See https://issues.apache.org/jira/browse/LUCENE-7248. We call shutdownNow in
        // awaitClose if the node doesn't finish closing within the specified time.
        toClose.add(() -> stopWatch.stop().start("node_environment"));

        toClose.add(injector.getInstance(NodeEnvironment.class));
        toClose.add(stopWatch::stop);

        if (logger.isTraceEnabled()) {
            toClose.add(() -> logger.trace("Close times for each service:\n{}", stopWatch.prettyPrint()));
        }
        IOUtils.close(toClose);
        logger.info("closed");
    }

    /**
     * Wait for this node to be effectively closed.
     */
    // synchronized to prevent running concurrently with close()
    public synchronized boolean awaitClose(long timeout, TimeUnit timeUnit) throws InterruptedException {
        if (lifecycle.closed() == false) {
            // We don't want to shutdown the threadpool or interrupt threads on a node that is not
            // closed yet.
            throw new IllegalStateException("Call close() first");
        }


        ThreadPool threadPool = injector.getInstance(ThreadPool.class);
        final boolean terminated = ThreadPool.terminate(threadPool, timeout, timeUnit);
        if (terminated) {
            // All threads terminated successfully. Because search, recovery and all other operations
            // that run on shards run in the threadpool, indices should be effectively closed by now.
            if (nodeService.awaitClose(0, TimeUnit.MILLISECONDS) == false) {
                throw new IllegalStateException("Some shards are still open after the threadpool terminated. " +
                        "Something is leaking index readers or store references.");
            }
        }
        return terminated;
    }

    /**
     * Returns {@code true} if the node is closed.
     */
    public boolean isClosed() {
        return lifecycle.closed();
    }

    public Injector injector() {
        return this.injector;
    }

    /**
     * Hook for validating the node after network
     * services are started but before the cluster service is started
     * and before the network service starts accepting incoming network
     * requests.
     *
     * @param context               the bootstrap context for this node
     * @param boundTransportAddress the network addresses the node is
     *                              bound and publishing to
     */
    @SuppressWarnings("unused")
    protected void validateNodeBeforeAcceptingRequests(
        final BootstrapContext context,
        final BoundTransportAddress boundTransportAddress, List<BootstrapCheck> bootstrapChecks) throws NodeValidationException {
    }

    /** Writes a file to the logs dir containing the ports for the given transport type */
    private void writePortsFile(String type, BoundTransportAddress boundAddress) {
        Path tmpPortsFile = environment.logsFile().resolve(type + ".ports.tmp");
        try (BufferedWriter writer = Files.newBufferedWriter(tmpPortsFile, Charset.forName("UTF-8"))) {
            for (TransportAddress address : boundAddress.boundAddresses()) {
                InetAddress inetAddress = InetAddress.getByName(address.getAddress());
                writer.write(NetworkAddress.format(new InetSocketAddress(inetAddress, address.getPort())) + "\n");
            }
        } catch (IOException e) {
            throw new RuntimeException("Failed to write ports file", e);
        }
        Path portsFile = environment.logsFile().resolve(type + ".ports");
        try {
            Files.move(tmpPortsFile, portsFile, StandardCopyOption.ATOMIC_MOVE);
        } catch (IOException e) {
            throw new RuntimeException("Failed to rename ports file", e);
        }
    }

    /**
     * The {@link PluginsService} used to build this node's components.
     */
    protected PluginsService getPluginsService() {
        return pluginsService;
    }

    /**
     * Creates a new {@link CircuitBreakerService} based on the settings provided.
     * @see #BREAKER_TYPE_KEY
     */
    public static CircuitBreakerService createCircuitBreakerService(Settings settings, ClusterSettings clusterSettings) {
        String type = BREAKER_TYPE_KEY.get(settings);
        if (type.equals("hierarchy")) {
            return new HierarchyCircuitBreakerService(settings, clusterSettings);
        } else if (type.equals("none")) {
            return new NoneCircuitBreakerService();
        } else {
            throw new IllegalArgumentException("Unknown circuit breaker type [" + type + "]");
        }
    }

    /**
     * Creates a new {@link BigArrays} instance used for this node.
     * This method can be overwritten by subclasses to change their {@link BigArrays} implementation for instance for testing
     */
    BigArrays createBigArrays(PageCacheRecycler pageCacheRecycler, CircuitBreakerService circuitBreakerService) {
        return new BigArrays(pageCacheRecycler, circuitBreakerService, CircuitBreaker.REQUEST);
    }

    /**
     * Creates a new {@link BigArrays} instance used for this node.
     * This method can be overwritten by subclasses to change their {@link BigArrays} implementation for instance for testing
     */
    PageCacheRecycler createPageCacheRecycler(Settings settings) {
        return new PageCacheRecycler(settings);
    }

    /**
     * Creates a new the SearchService. This method can be overwritten by tests to inject mock implementations.
     */
    protected SearchService newSearchService(ClusterService clusterService, IndicesService indicesService,
                                             ThreadPool threadPool, ScriptService scriptService, BigArrays bigArrays,
                                             FetchPhase fetchPhase, ResponseCollectorService responseCollectorService) {
        return new SearchService(clusterService, indicesService, threadPool,
            scriptService, bigArrays, fetchPhase, responseCollectorService);
    }

    /**
     * Get Custom Name Resolvers list based on a Discovery Plugins list
     * @param discoveryPlugins Discovery plugins list
     */
    private List<NetworkService.CustomNameResolver> getCustomNameResolvers(List<DiscoveryPlugin> discoveryPlugins) {
        List<NetworkService.CustomNameResolver> customNameResolvers = new ArrayList<>();
        for (DiscoveryPlugin discoveryPlugin : discoveryPlugins) {
            NetworkService.CustomNameResolver customNameResolver = discoveryPlugin.getCustomNameResolver(settings());
            if (customNameResolver != null) {
                customNameResolvers.add(customNameResolver);
            }
        }
        return customNameResolvers;
    }

    /** Constructs a ClusterInfoService which may be mocked for tests. */
    protected ClusterInfoService newClusterInfoService(Settings settings, ClusterService clusterService,
                                                       ThreadPool threadPool, NodeClient client, Consumer<ClusterInfo> listeners) {
        return new InternalClusterInfoService(settings, clusterService, threadPool, client, listeners);
    }

    /** Constructs a {@link org.elasticsearch.http.HttpServerTransport} which may be mocked for tests. */
    protected HttpServerTransport newHttpTransport(NetworkModule networkModule) {
        return networkModule.getHttpServerTransportSupplier().get();
    }

    private static class LocalNodeFactory implements Function<BoundTransportAddress, DiscoveryNode> {
        private final SetOnce<DiscoveryNode> localNode = new SetOnce<>();
        private final String persistentNodeId;
        private final Settings settings;

        private LocalNodeFactory(Settings settings, String persistentNodeId) {
            this.persistentNodeId = persistentNodeId;
            this.settings = settings;
        }

        @Override
        public DiscoveryNode apply(BoundTransportAddress boundTransportAddress) {
            localNode.set(DiscoveryNode.createLocal(settings, boundTransportAddress.publishAddress(), persistentNodeId));
            return localNode.get();
        }

        DiscoveryNode getNode() {
            assert localNode.get() != null;
            return localNode.get();
        }
    }
}<|MERGE_RESOLUTION|>--- conflicted
+++ resolved
@@ -370,13 +370,9 @@
                     new ConsistentSettingsService(settings, clusterService, settingsModule.getConsistentSettings())
                             .newHashPublisher());
             final IngestService ingestService = new IngestService(clusterService, threadPool, this.environment,
-<<<<<<< HEAD
                 scriptModule.getScriptService(), analysisModule.getAnalysisRegistry(), pluginsService.filterPlugins(IngestPlugin.class),
                 client);
-=======
-                scriptModule.getScriptService(), analysisModule.getAnalysisRegistry(), pluginsService.filterPlugins(IngestPlugin.class));
             final LazilyInitializedRerouteService lazilyInitializedRerouteService = new LazilyInitializedRerouteService();
->>>>>>> 60b460d3
             final DiskThresholdMonitor diskThresholdMonitor = new DiskThresholdMonitor(settings, clusterService::state,
                 clusterService.getClusterSettings(), client, threadPool::relativeTimeInMillis, lazilyInitializedRerouteService);
             final ClusterInfoService clusterInfoService = newClusterInfoService(settings, clusterService, threadPool, client,
